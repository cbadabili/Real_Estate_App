<<<<<<< HEAD

=======
>>>>>>> 4bda6613
import { useState, useEffect, type FC } from 'react';
import { useParams, Link } from 'react-router-dom';
import {
  Star,
  MapPin,
  Phone,
  Mail,
  Globe,
  Shield,
  Award,
  CheckCircle,
  MessageCircle,
  User,
  ArrowLeft
} from 'lucide-react';

interface ServiceProvider {
  id: number;
  companyName: string;
  serviceCategory: string;
  contactPerson: string;
  phoneNumber: string;
  email: string;
  websiteUrl?: string;
  logoUrl?: string;
  description: string;
  address: string;
  city: string;
  rating: number;
  verified: boolean;
  featured: boolean;
  reacCertified: boolean;
  dateJoined: string;
}

interface Review {
  id: number;
  rating: number;
  review: string;
  reviewerName: string;
  reviewerAvatar?: string;
  verified: boolean;
  createdAt: string;
}

const ServiceProviderDetailsPage: FC = () => {
  const { id } = useParams<{ id: string }>();
  const [provider, setProvider] = useState<ServiceProvider | null>(null);
  const [reviews, setReviews] = useState<Review[]>([]);
  const [loading, setLoading] = useState(true);
  const [reviewsLoading, setReviewsLoading] = useState(false);

  useEffect(() => {
    if (id) {
      fetchProviderDetails();
      fetchProviderReviews();
    }
  }, [id]);

  const fetchProviderDetails = async () => {
    try {
      const response = await fetch(`/api/services/providers/${id}`);
      if (response.ok) {
        const data = await response.json();
        setProvider(data);
      }
    } catch (error) {
      console.error('Failed to fetch provider details:', error);
    } finally {
      setLoading(false);
    }
  };

  const fetchProviderReviews = async () => {
    setReviewsLoading(true);
    try {
      const response = await fetch(`/api/services/providers/${id}/reviews`);
      if (response.ok) {
        const data = await response.json();
        setReviews(data);
      }
    } catch (error) {
      console.error('Failed to fetch reviews:', error);
    } finally {
      setReviewsLoading(false);
    }
  };

  const handleContact = (method: 'phone' | 'email' | 'message') => {
    if (!provider) return;

    switch (method) {
      case 'phone':
        window.location.href = `tel:+267${provider.phoneNumber}`;
        break;
      case 'email':
        window.location.href = `mailto:${provider.email}`;
        break;
      case 'message':
        break;
    }
  };

  if (loading) {
    return (
      <div className="min-h-screen bg-gray-50 flex items-center justify-center">
        <div className="animate-spin rounded-full h-8 w-8 border-b-2 border-beedab-blue"></div>
      </div>
    );
  }

  if (!provider) {
    return (
      <div className="min-h-screen bg-gray-50 flex items-center justify-center">
        <div className="text-center">
          <h2 className="text-2xl font-bold text-gray-900 mb-2">Provider Not Found</h2>
          <p className="text-gray-600 mb-4">The service provider you're looking for doesn't exist.</p>
          <Link to="/services" className="text-beedab-blue hover:underline">
            Back to Services
          </Link>
        </div>
      </div>
    );
  }

  return (
    <div className="min-h-screen bg-gray-50">
      {/* Header */}
      <div className="bg-white border-b border-gray-200">
        <div className="max-w-7xl mx-auto px-4 sm:px-6 lg:px-8 py-6">
          <Link
            to="/services"
            className="inline-flex items-center text-beedab-blue hover:text-beedab-darkblue mb-4"
          >
            <ArrowLeft className="h-4 w-4 mr-2" />
            Back to Services
          </Link>

          <div className="flex items-start space-x-6">
            {/* Logo */}
            <div className="w-24 h-24 bg-gray-200 rounded-lg overflow-hidden flex-shrink-0">
              {provider.logoUrl ? (
                <img 
                  src={provider.logoUrl} 
                  alt={provider.companyName}
                  className="w-full h-full object-cover"
                />
              ) : (
                <div className="w-full h-full bg-beedab-blue flex items-center justify-center">
                  <span className="text-white font-bold text-xl">
                    {provider.companyName.charAt(0)}
                  </span>
                </div>
              )}
            </div>

            {/* Provider Info */}
            <div className="flex-1">
              <div className="flex items-center space-x-3 mb-2">
                <h1 className="text-3xl font-bold text-gray-900">{provider.companyName}</h1>
                {provider.verified && (
                  <div className="flex items-center space-x-1 bg-green-100 text-green-800 px-2 py-1 rounded-full text-sm font-medium">
                    <Shield className="h-4 w-4" />
                    <span>Verified</span>
                  </div>
                )}
                {provider.featured && (
                  <div className="flex items-center space-x-1 bg-yellow-100 text-yellow-800 px-2 py-1 rounded-full text-sm font-medium">
                    <Star className="h-4 w-4" />
                    <span>Featured</span>
                  </div>
                )}
              </div>

              <p className="text-lg text-beedab-blue font-medium mb-2">{provider.serviceCategory}</p>
              
              <div className="flex items-center space-x-4 text-gray-600 mb-4">
                <div className="flex items-center space-x-1">
                  <Star className="h-5 w-5 text-yellow-400 fill-current" />
                  <span className="font-medium">{provider.rating}</span>
                  <span>({reviews.length} reviews)</span>
                </div>
                <div className="flex items-center space-x-1">
                  <MapPin className="h-4 w-4" />
                  <span>{provider.city}</span>
                </div>
                <div className="flex items-center space-x-1">
                  <User className="h-4 w-4" />
                  <span>{provider.contactPerson}</span>
                </div>
              </div>

              {provider.reacCertified && (
                <div className="flex items-center space-x-2 bg-blue-100 text-blue-800 px-3 py-2 rounded-lg inline-flex">
                  <Award className="h-4 w-4" />
                  <span className="font-medium">REAC Certified</span>
                </div>
              )}
            </div>

            {/* Contact Actions */}
            <div className="flex flex-col space-y-2">
              <button
                onClick={() => handleContact('phone')}
                className="flex items-center px-4 py-2 bg-green-600 text-white rounded-lg hover:bg-green-700 transition-colors"
              >
                <Phone className="h-4 w-4 mr-2" />
                Call Now
              </button>
              <button
                onClick={() => handleContact('email')}
                className="flex items-center px-4 py-2 bg-blue-600 text-white rounded-lg hover:bg-blue-700 transition-colors"
              >
                <Mail className="h-4 w-4 mr-2" />
                Email
              </button>
              <button
                disabled
                title="Messaging coming soon"
                className="flex items-center px-4 py-2 border border-gray-300 text-gray-700 rounded-lg transition-colors opacity-60 cursor-not-allowed"
              >
                <MessageCircle className="h-4 w-4 mr-2" />
                Message
              </button>
            </div>
          </div>
        </div>
      </div>

      <div className="max-w-7xl mx-auto px-4 sm:px-6 lg:px-8 py-8">
        <div className="grid lg:grid-cols-3 gap-8">
          {/* Main Content */}
          <div className="lg:col-span-2 space-y-8">
            {/* About */}
            <div className="bg-white rounded-lg shadow-sm border border-gray-200 p-6">
              <h2 className="text-xl font-bold text-gray-900 mb-4">About {provider.companyName}</h2>
              <p className="text-gray-700 leading-relaxed">{provider.description}</p>
            </div>

            {/* Reviews */}
            <div className="bg-white rounded-lg shadow-sm border border-gray-200 p-6">
              <h2 className="text-xl font-bold text-gray-900 mb-4">
                Reviews ({reviews.length})
              </h2>
              
              {reviewsLoading ? (
                <div className="flex justify-center py-8">
                  <div className="animate-spin rounded-full h-6 w-6 border-b-2 border-beedab-blue"></div>
                </div>
              ) : reviews.length > 0 ? (
                <div className="space-y-6">
                  {reviews.map((review) => (
                    <div key={review.id} className="border-b border-gray-200 pb-6 last:border-b-0">
                      <div className="flex items-start space-x-4">
                        <div className="w-10 h-10 bg-gray-200 rounded-full overflow-hidden">
                          {review.reviewerAvatar ? (
                            <img 
                              src={review.reviewerAvatar} 
                              alt={review.reviewerName}
                              className="w-full h-full object-cover"
                            />
                          ) : (
                            <div className="w-full h-full bg-beedab-blue flex items-center justify-center">
                              <span className="text-white font-medium text-sm">
                                {review.reviewerName.charAt(0)}
                              </span>
                            </div>
                          )}
                        </div>
                        <div className="flex-1">
                          <div className="flex items-center space-x-2 mb-2">
                            <span className="font-medium text-gray-900">{review.reviewerName}</span>
                            {review.verified && (
                              <CheckCircle className="h-4 w-4 text-green-500" />
                            )}
                            <div className="flex items-center">
                              {[...Array(5)].map((_, i) => (
                                <Star
                                  key={i}
                                  className={`h-4 w-4 ${
                                    i < review.rating ? 'text-yellow-400 fill-current' : 'text-gray-300'
                                  }`}
                                />
                              ))}
                            </div>
                          </div>
                          <p className="text-gray-700">{review.review}</p>
                          <p className="text-sm text-gray-500 mt-2">
                            {new Date(review.createdAt).toLocaleDateString()}
                          </p>
                        </div>
                      </div>
                    </div>
                  ))}
                </div>
              ) : (
                <p className="text-gray-500 text-center py-8">No reviews yet</p>
              )}
            </div>
          </div>

          {/* Sidebar */}
          <div className="space-y-6">
            {/* Contact Information */}
            <div className="bg-white rounded-lg shadow-sm border border-gray-200 p-6">
              <h3 className="text-lg font-bold text-gray-900 mb-4">Contact Information</h3>
              <div className="space-y-3">
                <div className="flex items-center space-x-3">
                  <Phone className="h-4 w-4 text-gray-400" />
                  <span className="text-gray-700">+267 {provider.phoneNumber}</span>
                </div>
                <div className="flex items-center space-x-3">
                  <Mail className="h-4 w-4 text-gray-400" />
                  <span className="text-gray-700">{provider.email}</span>
                </div>
                {provider.websiteUrl && (
                  <div className="flex items-center space-x-3">
                    <Globe className="h-4 w-4 text-gray-400" />
                    <a 
                      href={provider.websiteUrl} 
                      target="_blank" 
                      rel="noopener noreferrer"
                      className="text-beedab-blue hover:underline"
                    >
                      Visit Website
                    </a>
                  </div>
                )}
                <div className="flex items-center space-x-3">
                  <MapPin className="h-4 w-4 text-gray-400" />
                  <span className="text-gray-700">{provider.address}, {provider.city}</span>
                </div>
              </div>
            </div>

            {/* Business Info */}
            <div className="bg-white rounded-lg shadow-sm border border-gray-200 p-6">
              <h3 className="text-lg font-bold text-gray-900 mb-4">Business Information</h3>
              <div className="space-y-3">
                <div>
                  <span className="text-sm font-medium text-gray-500">Service Category</span>
                  <p className="text-gray-900">{provider.serviceCategory}</p>
                </div>
                <div>
                  <span className="text-sm font-medium text-gray-500">Member Since</span>
                  <p className="text-gray-900">
                    {new Date(provider.dateJoined).toLocaleDateString()}
                  </p>
                </div>
                <div>
                  <span className="text-sm font-medium text-gray-500">Location</span>
                  <p className="text-gray-900">{provider.city}</p>
                </div>
              </div>
            </div>
          </div>
        </div>
      </div>
    </div>
  );
};

export default ServiceProviderDetailsPage;<|MERGE_RESOLUTION|>--- conflicted
+++ resolved
@@ -1,7 +1,3 @@
-<<<<<<< HEAD
-
-=======
->>>>>>> 4bda6613
 import { useState, useEffect, type FC } from 'react';
 import { useParams, Link } from 'react-router-dom';
 import {
