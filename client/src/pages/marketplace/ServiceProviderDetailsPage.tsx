<<<<<<< HEAD

=======
>>>>>>> 58e35d53
import { useState, useEffect, type FC } from 'react';
import { useParams, Link } from 'react-router-dom';
import {
  Star,
  MapPin,
  Phone,
  Mail,
  Globe,
  Shield,
  Award,
  CheckCircle,
  MessageCircle,
  User,
  ArrowLeft
} from 'lucide-react';

interface ServiceProvider {
  id: number;
  companyName: string;
  serviceCategory: string;
  contactPerson: string;
  phoneNumber: string;
  email: string;
  websiteUrl?: string;
  logoUrl?: string;
  description: string;
  address: string;
  city: string;
  rating: number;
  verified: boolean;
  featured: boolean;
  reacCertified: boolean;
  dateJoined: string;
}

interface Review {
  id: number;
  rating: number;
  review: string;
  reviewerName: string;
  reviewerAvatar?: string;
  verified: boolean;
  createdAt: string;
}

const ServiceProviderDetailsPage: FC = () => {
  const { id } = useParams<{ id: string }>();
  const [provider, setProvider] = useState<ServiceProvider | null>(null);
  const [reviews, setReviews] = useState<Review[]>([]);
  const [loading, setLoading] = useState(true);
  const [reviewsLoading, setReviewsLoading] = useState(false);

  useEffect(() => {
    if (id) {
      fetchProviderDetails();
      fetchProviderReviews();
    }
  }, [id]);

  const fetchProviderDetails = async () => {
    try {
      const response = await fetch(`/api/services/providers/${id}`);
      if (response.ok) {
        const data = await response.json();
        setProvider(data);
      }
    } catch (error) {
      console.error('Failed to fetch provider details:', error);
    } finally {
      setLoading(false);
    }
  };

  const fetchProviderReviews = async () => {
    setReviewsLoading(true);
    try {
      const response = await fetch(`/api/services/providers/${id}/reviews`);
      if (response.ok) {
        const data = await response.json();
        setReviews(data);
      }
    } catch (error) {
      console.error('Failed to fetch reviews:', error);
    } finally {
      setReviewsLoading(false);
    }
  };

  const handleContact = (method: 'phone' | 'email' | 'message') => {
    if (!provider) return;

    switch (method) {
      case 'phone':
        window.location.href = `tel:+267${provider.phoneNumber}`;
        break;
      case 'email':
        window.location.href = `mailto:${provider.email}`;
        break;
      case 'message':
        break;
    }
  };

  if (loading) {
    return (
      <div className="min-h-screen bg-gray-50 flex items-center justify-center">
        <div className="animate-spin rounded-full h-8 w-8 border-b-2 border-beedab-blue"></div>
      </div>
    );
  }

  if (!provider) {
    return (
      <div className="min-h-screen bg-gray-50 flex items-center justify-center">
        <div className="text-center">
          <h2 className="text-2xl font-bold text-gray-900 mb-2">Provider Not Found</h2>
          <p className="text-gray-600 mb-4">The service provider you're looking for doesn't exist.</p>
          <Link to="/services" className="text-beedab-blue hover:underline">
            Back to Services
          </Link>
        </div>
      </div>
    );
  }

  return (
    <div className="min-h-screen bg-gray-50">
      {/* Header */}
      <div className="bg-white border-b border-gray-200">
        <div className="max-w-7xl mx-auto px-4 sm:px-6 lg:px-8 py-6">
          <Link
            to="/services"
            className="inline-flex items-center text-beedab-blue hover:text-beedab-darkblue mb-4"
          >
            <ArrowLeft className="h-4 w-4 mr-2" />
            Back to Services
          </Link>

          <div className="flex items-start space-x-6">
            {/* Logo */}
            <div className="w-24 h-24 bg-gray-200 rounded-lg overflow-hidden flex-shrink-0">
              {provider.logoUrl ? (
                <img 
                  src={provider.logoUrl} 
                  alt={provider.companyName}
                  className="w-full h-full object-cover"
                />
              ) : (
                <div className="w-full h-full bg-beedab-blue flex items-center justify-center">
                  <span className="text-white font-bold text-xl">
                    {provider.companyName.charAt(0)}
                  </span>
                </div>
              )}
            </div>

            {/* Provider Info */}
            <div className="flex-1">
              <div className="flex items-center space-x-3 mb-2">
                <h1 className="text-3xl font-bold text-gray-900">{provider.companyName}</h1>
                {provider.verified && (
                  <div className="flex items-center space-x-1 bg-green-100 text-green-800 px-2 py-1 rounded-full text-sm font-medium">
                    <Shield className="h-4 w-4" />
                    <span>Verified</span>
                  </div>
                )}
                {provider.featured && (
                  <div className="flex items-center space-x-1 bg-yellow-100 text-yellow-800 px-2 py-1 rounded-full text-sm font-medium">
                    <Star className="h-4 w-4" />
                    <span>Featured</span>
                  </div>
                )}
              </div>

              <p className="text-lg text-beedab-blue font-medium mb-2">{provider.serviceCategory}</p>
              
              <div className="flex items-center space-x-4 text-gray-600 mb-4">
                <div className="flex items-center space-x-1">
                  <Star className="h-5 w-5 text-yellow-400 fill-current" />
                  <span className="font-medium">{provider.rating}</span>
                  <span>({reviews.length} reviews)</span>
                </div>
                <div className="flex items-center space-x-1">
                  <MapPin className="h-4 w-4" />
                  <span>{provider.city}</span>
                </div>
                <div className="flex items-center space-x-1">
                  <User className="h-4 w-4" />
                  <span>{provider.contactPerson}</span>
                </div>
              </div>

              {provider.reacCertified && (
                <div className="flex items-center space-x-2 bg-blue-100 text-blue-800 px-3 py-2 rounded-lg inline-flex">
                  <Award className="h-4 w-4" />
                  <span className="font-medium">REAC Certified</span>
                </div>
              )}
            </div>

            {/* Contact Actions */}
            <div className="flex flex-col space-y-2">
              <button
                onClick={() => handleContact('phone')}
                className="flex items-center px-4 py-2 bg-green-600 text-white rounded-lg hover:bg-green-700 transition-colors"
              >
                <Phone className="h-4 w-4 mr-2" />
                Call Now
              </button>
              <button
                onClick={() => handleContact('email')}
                className="flex items-center px-4 py-2 bg-blue-600 text-white rounded-lg hover:bg-blue-700 transition-colors"
              >
                <Mail className="h-4 w-4 mr-2" />
                Email
              </button>
              <button
                disabled
                title="Messaging coming soon"
                className="flex items-center px-4 py-2 border border-gray-300 text-gray-700 rounded-lg transition-colors opacity-60 cursor-not-allowed"
              >
                <MessageCircle className="h-4 w-4 mr-2" />
                Message
              </button>
            </div>
          </div>
        </div>
      </div>

      <div className="max-w-7xl mx-auto px-4 sm:px-6 lg:px-8 py-8">
        <div className="grid lg:grid-cols-3 gap-8">
          {/* Main Content */}
          <div className="lg:col-span-2 space-y-8">
            {/* About */}
            <div className="bg-white rounded-lg shadow-sm border border-gray-200 p-6">
              <h2 className="text-xl font-bold text-gray-900 mb-4">About {provider.companyName}</h2>
              <p className="text-gray-700 leading-relaxed">{provider.description}</p>
            </div>

            {/* Reviews */}
            <div className="bg-white rounded-lg shadow-sm border border-gray-200 p-6">
              <h2 className="text-xl font-bold text-gray-900 mb-4">
                Reviews ({reviews.length})
              </h2>
              
              {reviewsLoading ? (
                <div className="flex justify-center py-8">
                  <div className="animate-spin rounded-full h-6 w-6 border-b-2 border-beedab-blue"></div>
                </div>
              ) : reviews.length > 0 ? (
                <div className="space-y-6">
                  {reviews.map((review) => (
                    <div key={review.id} className="border-b border-gray-200 pb-6 last:border-b-0">
                      <div className="flex items-start space-x-4">
                        <div className="w-10 h-10 bg-gray-200 rounded-full overflow-hidden">
                          {review.reviewerAvatar ? (
                            <img 
                              src={review.reviewerAvatar} 
                              alt={review.reviewerName}
                              className="w-full h-full object-cover"
                            />
                          ) : (
                            <div className="w-full h-full bg-beedab-blue flex items-center justify-center">
                              <span className="text-white font-medium text-sm">
                                {review.reviewerName.charAt(0)}
                              </span>
                            </div>
                          )}
                        </div>
                        <div className="flex-1">
                          <div className="flex items-center space-x-2 mb-2">
                            <span className="font-medium text-gray-900">{review.reviewerName}</span>
                            {review.verified && (
                              <CheckCircle className="h-4 w-4 text-green-500" />
                            )}
                            <div className="flex items-center">
                              {[...Array(5)].map((_, i) => (
                                <Star
                                  key={i}
                                  className={`h-4 w-4 ${
                                    i < review.rating ? 'text-yellow-400 fill-current' : 'text-gray-300'
                                  }`}
                                />
                              ))}
                            </div>
                          </div>
                          <p className="text-gray-700">{review.review}</p>
                          <p className="text-sm text-gray-500 mt-2">
                            {new Date(review.createdAt).toLocaleDateString()}
                          </p>
                        </div>
                      </div>
                    </div>
                  ))}
                </div>
              ) : (
                <p className="text-gray-500 text-center py-8">No reviews yet</p>
              )}
            </div>
          </div>

          {/* Sidebar */}
          <div className="space-y-6">
            {/* Contact Information */}
            <div className="bg-white rounded-lg shadow-sm border border-gray-200 p-6">
              <h3 className="text-lg font-bold text-gray-900 mb-4">Contact Information</h3>
              <div className="space-y-3">
                <div className="flex items-center space-x-3">
                  <Phone className="h-4 w-4 text-gray-400" />
                  <span className="text-gray-700">+267 {provider.phoneNumber}</span>
                </div>
                <div className="flex items-center space-x-3">
                  <Mail className="h-4 w-4 text-gray-400" />
                  <span className="text-gray-700">{provider.email}</span>
                </div>
                {provider.websiteUrl && (
                  <div className="flex items-center space-x-3">
                    <Globe className="h-4 w-4 text-gray-400" />
                    <a 
                      href={provider.websiteUrl} 
                      target="_blank" 
                      rel="noopener noreferrer"
                      className="text-beedab-blue hover:underline"
                    >
                      Visit Website
                    </a>
                  </div>
                )}
                <div className="flex items-center space-x-3">
                  <MapPin className="h-4 w-4 text-gray-400" />
                  <span className="text-gray-700">{provider.address}, {provider.city}</span>
                </div>
              </div>
            </div>

            {/* Business Info */}
            <div className="bg-white rounded-lg shadow-sm border border-gray-200 p-6">
              <h3 className="text-lg font-bold text-gray-900 mb-4">Business Information</h3>
              <div className="space-y-3">
                <div>
                  <span className="text-sm font-medium text-gray-500">Service Category</span>
                  <p className="text-gray-900">{provider.serviceCategory}</p>
                </div>
                <div>
                  <span className="text-sm font-medium text-gray-500">Member Since</span>
                  <p className="text-gray-900">
                    {new Date(provider.dateJoined).toLocaleDateString()}
                  </p>
                </div>
                <div>
                  <span className="text-sm font-medium text-gray-500">Location</span>
                  <p className="text-gray-900">{provider.city}</p>
                </div>
              </div>
            </div>
          </div>
        </div>
      </div>
    </div>
  );
};

export default ServiceProviderDetailsPage;<|MERGE_RESOLUTION|>--- conflicted
+++ resolved
@@ -1,7 +1,3 @@
-<<<<<<< HEAD
-
-=======
->>>>>>> 58e35d53
 import { useState, useEffect, type FC } from 'react';
 import { useParams, Link } from 'react-router-dom';
 import {
