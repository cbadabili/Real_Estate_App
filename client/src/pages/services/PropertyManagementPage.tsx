--- conflicted
+++ resolved
@@ -1,10 +1,4 @@
-<<<<<<< HEAD
-// @ts-nocheck
-import { useState, useEffect, type FC } from 'react';
-=======
-
 import { useState, useEffect } from 'react';
->>>>>>> fcb02ede
 import { motion } from 'framer-motion';
 import {
   Building,
