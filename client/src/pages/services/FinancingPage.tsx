<<<<<<< HEAD
// @ts-nocheck
=======
>>>>>>> fcb02ede
import { useState } from 'react';
import { useNavigate } from 'react-router-dom';
import { motion } from 'framer-motion';
import { Calculator, CheckCircle, Phone, ArrowLeft } from 'lucide-react';

const FinancingPage = () => {
  const navigate = useNavigate();
  const [propertyPrice, setPropertyPrice] = useState(500000);
  const [downPayment, setDownPayment] = useState(50000);
  const [interestRate, setInterestRate] = useState(10.5);
  const [loanTerm, setLoanTerm] = useState(25);

  const calculateMortgage = () => {
    const principal = propertyPrice - downPayment;
    const monthlyRate = (interestRate / 100) / 12;
    const numPayments = loanTerm * 12;
    
    if (principal <= 0 || monthlyRate <= 0) {
      return { monthlyPayment: 0, totalInterest: 0 };
    }
    
    const monthlyPayment = principal * (monthlyRate * Math.pow(1 + monthlyRate, numPayments)) / (Math.pow(1 + monthlyRate, numPayments) - 1);
    const totalInterest = (monthlyPayment * numPayments) - principal;
    
    return {
      monthlyPayment: Math.round(monthlyPayment),
      totalInterest: Math.round(totalInterest)
    };
  };

  const mortgageCalculation = calculateMortgage();

  const containerVariants = {
    hidden: { opacity: 0 },
    visible: {
      opacity: 1,
      transition: {
        delayChildren: 0.1,
        staggerChildren: 0.1
      }
    }
  };

  const itemVariants = {
    hidden: { y: 20, opacity: 0 },
    visible: {
      y: 0,
      opacity: 1
    }
  };

  const banks = [
    {
      name: 'First National Bank Botswana',
      type: 'Commercial Bank',
      mortgageRate: '10.5%',
      maxLTV: '90%',
      location: 'Multiple Branches',
      phone: '+267 370 4000',
      email: 'mortgages@fnbbotswana.co.bw',
      features: ['First-time buyer programs', 'Construction loans', 'Refinancing options', 'Fast pre-approval']
    },
    {
      name: 'Standard Chartered Bank',
      type: 'International Bank',
      mortgageRate: '10.25%',
      maxLTV: '85%',
      location: 'Gaborone & Major Centers',
      phone: '+267 360 1200',
      email: 'home.loans@sc.com',
      features: ['Expatriate financing', 'Premium banking rates', 'Flexible terms', 'Investment property loans']
    },
    {
      name: 'BBS Limited',
      type: 'Building Society',
      mortgageRate: '9.75%',
      maxLTV: '95%',
      location: 'Nationwide',
      phone: '+267 395 3000',
      email: 'info@bbs.co.bw',
      features: ['High LTV ratios', 'Government employee rates', 'Rural property financing', 'Savings-linked mortgages']
    }
  ];

  return (
    <motion.div
      variants={containerVariants}
      initial="hidden"
      animate="visible"
      className="min-h-screen bg-gray-50"
    >
      {/* Hero Section */}
      <section className="relative py-16 bg-gradient-to-r from-beedab-darkblue to-beedab-blue text-white">
        <div className="max-w-7xl mx-auto px-4 sm:px-6 lg:px-8">
          <motion.div variants={itemVariants} className="text-center">
          {/* Header */}
        <div className="mb-8">
          <button
            onClick={() => navigate(-1)}
            className="flex items-center text-beedab-blue hover:text-beedab-darkblue mb-4"
          >
            <ArrowLeft className="h-4 w-4 mr-2" />
            Back to Previous Page
          </button>
        </div>

            <h1 className="text-4xl lg:text-5xl font-bold mb-6">
              Property Financing Solutions
            </h1>
            <p className="text-xl text-beedab-lightblue mb-8 max-w-3xl mx-auto">
              Connect with leading banks and financial institutions in Botswana for home loans, construction financing, and investment property funding.
            </p>
            <div className="flex flex-col sm:flex-row gap-4 justify-center">
              <button className="inline-flex items-center px-8 py-4 bg-white text-beedab-darkblue font-semibold rounded-xl hover:bg-gray-100 transition-colors">
                <Calculator className="mr-2 h-5 w-5" />
                Loan Calculator
              </button>
              <button className="inline-flex items-center px-8 py-4 bg-transparent border-2 border-white text-white font-semibold rounded-xl hover:bg-white hover:text-beedab-darkblue transition-colors">
                <CheckCircle className="mr-2 h-5 w-5" />
                Get Pre-Approved
              </button>
            </div>
          </motion.div>
        </div>
      </section>

      {/* Loan Calculator Section */}
      <section className="py-16">
        <div className="max-w-4xl mx-auto px-4 sm:px-6 lg:px-8">
          <motion.div variants={itemVariants} className="bg-white rounded-xl shadow-sm border border-gray-200 p-8">
            <h2 className="text-2xl font-bold text-gray-900 mb-6 text-center">
              Mortgage Calculator
            </h2>
            <div className="grid md:grid-cols-2 gap-8">
              <div className="space-y-4">
                <div>
                  <label className="block text-sm font-medium text-gray-700 mb-2">Property Price</label>
                  <div className="relative">
                    <span className="absolute left-3 top-1/2 transform -translate-y-1/2 text-gray-500">P</span>
                    <input
                      type="number"
                      placeholder="500,000"
                      value={propertyPrice}
                      onChange={(e) => setPropertyPrice(Number(e.target.value) || 0)}
                      className="w-full pl-8 pr-4 py-3 border border-gray-300 rounded-lg focus:ring-2 focus:ring-beedab-blue focus:border-transparent"
                    />
                  </div>
                </div>
                <div>
                  <label className="block text-sm font-medium text-gray-700 mb-2">Down Payment</label>
                  <div className="relative">
                    <span className="absolute left-3 top-1/2 transform -translate-y-1/2 text-gray-500">P</span>
                    <input
                      type="number"
                      placeholder="50,000"
                      value={downPayment}
                      onChange={(e) => setDownPayment(Number(e.target.value) || 0)}
                      className="w-full pl-8 pr-4 py-3 border border-gray-300 rounded-lg focus:ring-2 focus:ring-beedab-blue focus:border-transparent"
                    />
                  </div>
                </div>
                <div>
                  <label className="block text-sm font-medium text-gray-700 mb-2">Interest Rate (%)</label>
                  <input
                    type="number"
                    step="0.1"
                    placeholder="10.5"
                    value={interestRate}
                    onChange={(e) => setInterestRate(Number(e.target.value) || 10.5)}
                    className="w-full px-3 py-3 border border-gray-300 rounded-lg focus:ring-2 focus:ring-beedab-blue focus:border-transparent"
                  />
                </div>
                <div>
                  <label className="block text-sm font-medium text-gray-700 mb-2">Loan Term (years)</label>
                  <select
                    value={loanTerm}
                    onChange={(e) => setLoanTerm(Number(e.target.value))}
                    className="w-full px-3 py-3 border border-gray-300 rounded-lg focus:ring-2 focus:ring-beedab-blue focus:border-transparent"
                  >
                    <option value={15}>15 years</option>
                    <option value={20}>20 years</option>
                    <option value={25}>25 years</option>
                    <option value={30}>30 years</option>
                  </select>
                </div>
              </div>
              <div className="bg-gray-50 rounded-lg p-6">
                <h3 className="text-lg font-semibold text-gray-900 mb-4">Monthly Payment Breakdown</h3>
                <div className="space-y-3">
                  <div className="flex justify-between">
                    <span className="text-gray-600">Loan Amount:</span>
                    <span className="font-medium">P {(propertyPrice - downPayment).toLocaleString()}</span>
                  </div>
                  <div className="flex justify-between">
                    <span className="text-gray-600">Monthly Payment:</span>
                    <span className="font-semibold text-beedab-blue">P {mortgageCalculation.monthlyPayment.toLocaleString()}</span>
                  </div>
                  <div className="flex justify-between">
                    <span className="text-gray-600">Total Interest:</span>
                    <span className="font-medium">P {mortgageCalculation.totalInterest.toLocaleString()}</span>
                  </div>
                  <div className="flex justify-between">
                    <span className="text-gray-600">Total Payment:</span>
                    <span className="font-medium">P {(mortgageCalculation.monthlyPayment * loanTerm * 12).toLocaleString()}</span>
                  </div>
                </div>
              </div>
            </div>
          </motion.div>
        </div>
      </section>

      {/* Banks Directory */}
      <section className="py-16">
        <div className="max-w-7xl mx-auto px-4 sm:px-6 lg:px-8">
          <motion.div variants={itemVariants} className="text-center mb-12">
            <h2 className="text-3xl font-bold text-gray-900 mb-4">
              Partner Financial Institutions
            </h2>
            <p className="text-gray-600 max-w-2xl mx-auto">
              Work with trusted banks and lenders across Botswana.
            </p>
          </motion.div>

          <div className="grid md:grid-cols-3 gap-8">
            {banks.map((bank) => (
              <motion.div
                key={bank.name}
                variants={itemVariants}
                className="bg-white rounded-xl p-6 shadow-sm border border-gray-200 hover:shadow-lg transition-shadow"
              >
                <div className="mb-4">
                  <h3 className="text-xl font-semibold text-gray-900">{bank.name}</h3>
                  <p className="text-beedab-blue font-medium">{bank.type}</p>
                </div>

                <div className="grid grid-cols-2 gap-4 mb-4 p-3 bg-gray-50 rounded-lg">
                  <div className="text-center">
                    <div className="text-lg font-bold text-beedab-blue">{bank.mortgageRate}</div>
                    <div className="text-xs text-gray-600">Interest Rate</div>
                  </div>
                  <div className="text-center">
                    <div className="text-lg font-bold text-beedab-blue">{bank.maxLTV}</div>
                    <div className="text-xs text-gray-600">Max LTV</div>
                  </div>
                </div>

                <div className="space-y-2 mb-4">
                  <div className="flex items-center text-sm text-gray-600">
                    <Phone className="h-4 w-4 mr-2" />
                    {bank.phone}
                  </div>
                </div>

                <div className="flex space-x-2">
                  <button className="flex-1 bg-beedab-blue text-white py-2 rounded-lg text-sm font-medium hover:bg-beedab-darkblue transition-colors">
                    Apply Now
                  </button>
                  <button className="flex-1 border border-beedab-blue text-beedab-blue py-2 rounded-lg text-sm font-medium hover:bg-beedab-blue hover:text-white transition-colors">
                    Learn More
                  </button>
                </div>
              </motion.div>
            ))}
          </div>
        </div>
      </section>
    </motion.div>
  );
};

export default FinancingPage;<|MERGE_RESOLUTION|>--- conflicted
+++ resolved
@@ -1,7 +1,4 @@
-<<<<<<< HEAD
-// @ts-nocheck
-=======
->>>>>>> fcb02ede
+
 import { useState } from 'react';
 import { useNavigate } from 'react-router-dom';
 import { motion } from 'framer-motion';
