import { getToken } from '@/lib/storage';
<<<<<<< HEAD

=======
>>>>>>> 12c6a71d
export const requireAuth = (action: string = 'perform this action'): void => {
  if (!getToken()) {
    throw new Error(`Please log in to ${action}`);
  }
};

export const isAuthenticated = (): boolean => {
  return !!getToken();
};

export const getAuthHeaders = (): Record<string, string> => {
  const token = getToken();
  return token ? { Authorization: `Bearer ${token}` } : {};
};<|MERGE_RESOLUTION|>--- conflicted
+++ resolved
@@ -1,8 +1,4 @@
 import { getToken } from '@/lib/storage';
-<<<<<<< HEAD
-
-=======
->>>>>>> 12c6a71d
 export const requireAuth = (action: string = 'perform this action'): void => {
   if (!getToken()) {
     throw new Error(`Please log in to ${action}`);
