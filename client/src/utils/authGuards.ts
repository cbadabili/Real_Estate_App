import { getToken } from '../lib/storage';
<<<<<<< HEAD

=======
>>>>>>> c140a6b6
export const requireAuth = (action: string = 'perform this action'): void => {
  if (!getToken()) {
    throw new Error(`Please log in to ${action}`);
  }
};

export const isAuthenticated = (): boolean => {
  return getToken() !== null;
};

export const getAuthHeaders = (): Record<string, string> => {
  const token = getToken();
  return token ? { Authorization: `Bearer ${token}` } : {};
};<|MERGE_RESOLUTION|>--- conflicted
+++ resolved
@@ -1,8 +1,4 @@
 import { getToken } from '../lib/storage';
-<<<<<<< HEAD
-
-=======
->>>>>>> c140a6b6
 export const requireAuth = (action: string = 'perform this action'): void => {
   if (!getToken()) {
     throw new Error(`Please log in to ${action}`);
