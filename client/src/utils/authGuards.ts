<<<<<<< HEAD
import { getToken } from '@/lib/storage';

=======
import { getToken } from '../lib/storage';
>>>>>>> 12519f59
export const requireAuth = (action: string = 'perform this action'): void => {
  if (!getToken()) {
    throw new Error(`Please log in to ${action}`);
  }
};

export const isAuthenticated = (): boolean => {
  return getToken() !== null;
};

export const getAuthHeaders = (): Record<string, string> => {
  const token = getToken();
  return token ? { Authorization: `Bearer ${token}` } : {};
};<|MERGE_RESOLUTION|>--- conflicted
+++ resolved
@@ -1,9 +1,4 @@
-<<<<<<< HEAD
 import { getToken } from '@/lib/storage';
-
-=======
-import { getToken } from '../lib/storage';
->>>>>>> 12519f59
 export const requireAuth = (action: string = 'perform this action'): void => {
   if (!getToken()) {
     throw new Error(`Please log in to ${action}`);
