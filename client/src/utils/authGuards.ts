--- conflicted
+++ resolved
@@ -1,8 +1,4 @@
 import { getToken } from '@/lib/storage';
-<<<<<<< HEAD
-
-=======
->>>>>>> 53f30acf
 export const requireAuth = (action: string = 'perform this action'): void => {
   if (!getToken()) {
     throw new Error(`Please log in to ${action}`);
@@ -10,11 +6,7 @@
 };
 
 export const isAuthenticated = (): boolean => {
-<<<<<<< HEAD
   return !!getToken();
-=======
-  return getToken() !== null;
->>>>>>> 53f30acf
 };
 
 export const getAuthHeaders = (): Record<string, string> => {
