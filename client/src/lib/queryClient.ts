import { QueryClient } from "@tanstack/react-query";
import { getToken } from "./storage";

export type ApiRequestOptions = {
  method?: "GET" | "POST" | "PUT" | "PATCH" | "DELETE";
  headers?: HeadersInit;
  // If you pass an object here, it will be JSON.stringified
  body?: unknown;
  // Optional signal for aborting
  signal?: AbortSignal;
};

/**
 * Build Authorization header for same-origin requests only to avoid token leakage.
 * If a fully-qualified URL is passed and its origin differs from window.location.origin,
 * no Authorization header is added.
 */
export const authHeaders = (url?: string): HeadersInit => {
  const token = getToken();
  if (!token) return {};

  if (url) {
    const u = new URL(url, window.location.origin);
    if (u.origin !== window.location.origin) {
      return {};
    }
  }
  return { Authorization: `Bearer ${token}` };
};

/**
 * Lightweight fetch wrapper:
 * - Adds JSON headers
 * - Merges guarded auth headers
 * - Stringifies object bodies
 * - Throws on !res.ok with basic error info
 * - Returns parsed JSON (or null on 204)
 */
export const apiRequest = async <T = any>(
  url: string,
  options: ApiRequestOptions = {}
): Promise<T> => {
  const { method = "GET", headers = {}, body, signal } = options;
<<<<<<< HEAD

  const baseHeaders: HeadersInit = {
    "Content-Type": "application/json",
    ...authHeaders(url),
    ...headers,
  };

  const init: RequestInit = {
    method,
    headers: baseHeaders,
    signal,
  };

=======
  const baseHeaders: HeadersInit = {
    "Content-Type": "application/json",
    ...authHeaders(url),
    ...headers,
  };

  const init: RequestInit = {
    method,
    headers: baseHeaders,
    signal,
  };

>>>>>>> 58e35d53
  if (body !== undefined) {
    init.body = typeof body === "string" ? body : JSON.stringify(body);
  }

  const res = await fetch(url, init);

  // 204 No Content
  if (res.status === 204) return null as unknown as T;

  const contentType = res.headers.get("content-type") || "";
  const parseJson = contentType.includes("application/json");

  if (!res.ok) {
    let errorPayload: unknown = undefined;
    try {
      errorPayload = parseJson ? await res.json() : await res.text();
    } catch {
      // ignore parse error
    }
    const err = new Error(
      `Request failed: ${res.status} ${res.statusText}`
    ) as Error & { status?: number; data?: unknown; url?: string };
    err.status = res.status;
    err.data = errorPayload;
    err.url = url;
    throw err;
  }

  return (parseJson ? await res.json() : ((await res.text()) as unknown)) as T;
};

// A shared react-query client for the app
export const queryClient = new QueryClient({
  defaultOptions: {
    queries: {
      // avoid accidental refetch storms in CI
      refetchOnWindowFocus: false,
      retry: 1,
    },
  },
<<<<<<< HEAD
});
=======
});
>>>>>>> 58e35d53
<|MERGE_RESOLUTION|>--- conflicted
+++ resolved
@@ -41,7 +41,6 @@
   options: ApiRequestOptions = {}
 ): Promise<T> => {
   const { method = "GET", headers = {}, body, signal } = options;
-<<<<<<< HEAD
 
   const baseHeaders: HeadersInit = {
     "Content-Type": "application/json",
@@ -55,20 +54,6 @@
     signal,
   };
 
-=======
-  const baseHeaders: HeadersInit = {
-    "Content-Type": "application/json",
-    ...authHeaders(url),
-    ...headers,
-  };
-
-  const init: RequestInit = {
-    method,
-    headers: baseHeaders,
-    signal,
-  };
-
->>>>>>> 58e35d53
   if (body !== undefined) {
     init.body = typeof body === "string" ? body : JSON.stringify(body);
   }
@@ -109,8 +94,4 @@
       retry: 1,
     },
   },
-<<<<<<< HEAD
 });
-=======
-});
->>>>>>> 58e35d53
