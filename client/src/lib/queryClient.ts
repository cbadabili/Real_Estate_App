// @ts-nocheck
import { QueryClient } from '@tanstack/react-query';
import { getToken, removeToken } from './storage';

<<<<<<< HEAD
export const authHeaders = (url?: string): HeadersInit => {
  const token = getToken();
  if (!token) {
    return {};
  }

  if (url && typeof window !== 'undefined') {
    try {
      const candidate = new URL(url, window.location.origin);
      if (candidate.origin !== window.location.origin) {
        return {};
      }
    } catch {
      return {};
    }
  }

  return { Authorization: `Bearer ${token}` };
=======
export const authHeaders = (): HeadersInit => {
  const token = getToken();
  return token ? { Authorization: `Bearer ${token}` } : {};
>>>>>>> 53f30acf
};

// Default fetcher function for GET requests
const defaultQueryFn = async ({ queryKey }: { queryKey: readonly unknown[] }) => {
  const url = queryKey[0] as string;
  const response = await fetch(url, {
    headers: {
<<<<<<< HEAD
      ...authHeaders(url),
=======
      ...authHeaders(),
>>>>>>> 53f30acf
    },
  });

  if (!response.ok) {
    throw new Error(`HTTP error! status: ${response.status}`);
  }

  return response.json();
};

// Create query client with default settings
export const queryClient = new QueryClient({
  defaultOptions: {
    queries: {
      queryFn: defaultQueryFn,
      staleTime: 1000 * 60 * 5, // 5 minutes
      gcTime: 1000 * 60 * 30, // 30 minutes
    },
    mutations: {
      retry: (failureCount, error: any) => {
        // Don't retry authentication errors
        if (error?.response?.status === 401 || error?.response?.status === 403) {
          return false;
        }
        return failureCount < 1;
      },
      retryDelay: 1000,
    },
  },
});

// API request helper for mutations (POST, PUT, DELETE)
export const apiRequest = async (url: string, options: RequestInit = {}) => {
  const response = await fetch(url, {
    ...options,
    headers: {
      'Content-Type': 'application/json',
<<<<<<< HEAD
      ...authHeaders(url),
=======
      ...authHeaders(),
>>>>>>> 53f30acf
      ...options.headers,
    },
  });

  if (!response.ok) {
    const errorText = await response.text();
    let errorMessage: string;

    try {
      const errorJson = JSON.parse(errorText);
      errorMessage = errorJson.message || errorJson.error || `HTTP ${response.status}`;
    } catch {
      errorMessage = errorText || `HTTP ${response.status}`;
    }

    if (response.status === 401) {
      // Clear invalid token and redirect to login
      removeToken();
      window.location.href = '/login';
      throw new Error('User not authenticated');
    }

    throw new Error(errorMessage);
  }

  const contentType = response.headers.get('content-type');
  if (contentType && contentType.includes('application/json')) {
    return response.json();
  }

  return response.text();
};

export default queryClient;<|MERGE_RESOLUTION|>--- conflicted
+++ resolved
@@ -1,8 +1,6 @@
 // @ts-nocheck
 import { QueryClient } from '@tanstack/react-query';
 import { getToken, removeToken } from './storage';
-
-<<<<<<< HEAD
 export const authHeaders = (url?: string): HeadersInit => {
   const token = getToken();
   if (!token) {
@@ -21,23 +19,13 @@
   }
 
   return { Authorization: `Bearer ${token}` };
-=======
-export const authHeaders = (): HeadersInit => {
-  const token = getToken();
-  return token ? { Authorization: `Bearer ${token}` } : {};
->>>>>>> 53f30acf
-};
 
 // Default fetcher function for GET requests
 const defaultQueryFn = async ({ queryKey }: { queryKey: readonly unknown[] }) => {
   const url = queryKey[0] as string;
   const response = await fetch(url, {
     headers: {
-<<<<<<< HEAD
       ...authHeaders(url),
-=======
-      ...authHeaders(),
->>>>>>> 53f30acf
     },
   });
 
@@ -75,11 +63,7 @@
     ...options,
     headers: {
       'Content-Type': 'application/json',
-<<<<<<< HEAD
       ...authHeaders(url),
-=======
-      ...authHeaders(),
->>>>>>> 53f30acf
       ...options.headers,
     },
   });
