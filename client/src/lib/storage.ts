export const getToken = (): string | null => {
<<<<<<< HEAD
  try {
    const token = localStorage.getItem('token');
    if (token) return token;
    return localStorage.getItem('authToken');
  } catch {
    return null;
  }
=======
  try { return localStorage.getItem('token'); } catch { return null; }
>>>>>>> fcb02ede
};
export const setToken = (token: string): void => {
  try { localStorage.setItem('token', token); } catch {}
};
export const removeToken = (): void => {
<<<<<<< HEAD
  try {
    localStorage.removeItem('token');
    localStorage.removeItem('authToken');
  } catch {}
};
export const hasToken = (): boolean => getToken() !== null;
=======
  try { localStorage.removeItem('token'); } catch {}
};
export const hasToken = (): boolean => !!getToken();
>>>>>>> fcb02ede

export const SafeStorage = {
  get(key: string): string | null {
    try { return localStorage.getItem(key); } catch { return null; }
  },
  set(key: string, value: string): void {
    try { localStorage.setItem(key, value); } catch {}
  },
  remove(key: string): void {
    try { localStorage.removeItem(key); } catch {}
  },
  getWithMigration(newKey: string, legacyKey?: string): string | null {
    const v = SafeStorage.get(newKey);
    if (v != null) return v;
    return legacyKey ? SafeStorage.get(legacyKey) : null;
  },
};

// Back-compat class for existing imports
export class TokenStorage {
  static getToken(): string | null { return getToken(); }
  static setToken(token: string): void { setToken(token); }
  static removeToken(): void { removeToken(); }
  static hasToken(): boolean { return hasToken(); }
}<|MERGE_RESOLUTION|>--- conflicted
+++ resolved
@@ -1,5 +1,4 @@
 export const getToken = (): string | null => {
-<<<<<<< HEAD
   try {
     const token = localStorage.getItem('token');
     if (token) return token;
@@ -7,26 +6,18 @@
   } catch {
     return null;
   }
-=======
-  try { return localStorage.getItem('token'); } catch { return null; }
->>>>>>> fcb02ede
 };
 export const setToken = (token: string): void => {
   try { localStorage.setItem('token', token); } catch {}
 };
 export const removeToken = (): void => {
-<<<<<<< HEAD
   try {
     localStorage.removeItem('token');
     localStorage.removeItem('authToken');
   } catch {}
 };
 export const hasToken = (): boolean => getToken() !== null;
-=======
-  try { localStorage.removeItem('token'); } catch {}
-};
-export const hasToken = (): boolean => !!getToken();
->>>>>>> fcb02ede
+
 
 export const SafeStorage = {
   get(key: string): string | null {
