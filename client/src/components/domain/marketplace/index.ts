<<<<<<< HEAD
=======
// @ts-nocheck

>>>>>>> 74478023
export { default as ServiceProviderCard } from './ServiceProviderCard';
export { RegisterProvider } from '../../shared/RegisterProvider';
export { default as SectionContent } from '../../marketplace/SectionContent';
export { default as ServiceCard } from '../../marketplace/ServiceCard';<|MERGE_RESOLUTION|>--- conflicted
+++ resolved
@@ -1,8 +1,4 @@
-<<<<<<< HEAD
-=======
-// @ts-nocheck
 
->>>>>>> 74478023
 export { default as ServiceProviderCard } from './ServiceProviderCard';
 export { RegisterProvider } from '../../shared/RegisterProvider';
 export { default as SectionContent } from '../../marketplace/SectionContent';
