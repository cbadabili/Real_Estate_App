--- conflicted
+++ resolved
@@ -1,8 +1,5 @@
 export { default as ServiceProviderCard } from './ServiceProviderCard';
-<<<<<<< HEAD
 export { default as RegisterProvider } from '../../shared/RegisterProvider';
-=======
-export { RegisterProvider } from '../../shared/RegisterProvider';
->>>>>>> c140a6b6
+
 export { default as SectionContent } from '../../marketplace/SectionContent';
 export { default as ServiceCard } from '../../marketplace/ServiceCard';