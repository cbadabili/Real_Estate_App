<<<<<<< HEAD
export { default as PropertyCard } from '../../shared/PropertyCard';
=======
// @ts-nocheck

export { default as PropertyCard } from './PropertyCard';
>>>>>>> 74478023
export { default as PropertyGrid } from './PropertyGrid';
export { default as PropertyFilters } from '../../properties/PropertyFilters';
export { PropertyComparison } from '../../properties/PropertyComparison';
export { default as PropertyMap } from '../../properties/PropertyMap';
export { SavedSearches } from '../../properties/SavedSearches';<|MERGE_RESOLUTION|>--- conflicted
+++ resolved
@@ -1,10 +1,5 @@
-<<<<<<< HEAD
+
 export { default as PropertyCard } from '../../shared/PropertyCard';
-=======
-// @ts-nocheck
-
-export { default as PropertyCard } from './PropertyCard';
->>>>>>> 74478023
 export { default as PropertyGrid } from './PropertyGrid';
 export { default as PropertyFilters } from '../../properties/PropertyFilters';
 export { PropertyComparison } from '../../properties/PropertyComparison';
