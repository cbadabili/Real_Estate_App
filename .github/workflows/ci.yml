<<<<<<< HEAD
name: ci
on: [push, pull_request]

jobs:
  typecheck:
=======
name: client-ci
on: [push, pull_request]

jobs:
  client_typecheck:
>>>>>>> 844f47d1
    runs-on: ubuntu-latest
    steps:
      - uses: actions/checkout@v4
      - uses: actions/setup-node@v4
        with:
<<<<<<< HEAD
          node-version: '20'
      - run: npm ci || npm install
      - run: npm run -w client typecheck
=======
          node-version: 20
          cache: npm
      - run: npm ci
      - name: Typecheck (client)
        run: npm run -w client typecheck
>>>>>>> 844f47d1
<|MERGE_RESOLUTION|>--- conflicted
+++ resolved
@@ -1,29 +1,13 @@
-<<<<<<< HEAD
 name: ci
 on: [push, pull_request]
 
 jobs:
   typecheck:
-=======
-name: client-ci
-on: [push, pull_request]
-
-jobs:
-  client_typecheck:
->>>>>>> 844f47d1
     runs-on: ubuntu-latest
     steps:
       - uses: actions/checkout@v4
       - uses: actions/setup-node@v4
         with:
-<<<<<<< HEAD
           node-version: '20'
       - run: npm ci || npm install
       - run: npm run -w client typecheck
-=======
-          node-version: 20
-          cache: npm
-      - run: npm ci
-      - name: Typecheck (client)
-        run: npm run -w client typecheck
->>>>>>> 844f47d1
