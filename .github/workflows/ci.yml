name: ci
on: [push, pull_request]

jobs:
  typecheck:
    runs-on: ubuntu-latest
    steps:
      - uses: actions/checkout@v4
      - uses: actions/setup-node@v4
        with:
          node-version: '20'
<<<<<<< HEAD
          cache: 'npm'
          cache-dependency-path: package-lock.json
      - run: npm ci
      - name: Typecheck
        run: npm run -w client typecheck
=======
      - run: npm ci || npm install
      - run: npm run -w client typecheck
>>>>>>> 74478023
<|MERGE_RESOLUTION|>--- conflicted
+++ resolved
@@ -9,13 +9,8 @@
       - uses: actions/setup-node@v4
         with:
           node-version: '20'
-<<<<<<< HEAD
           cache: 'npm'
           cache-dependency-path: package-lock.json
       - run: npm ci
       - name: Typecheck
-        run: npm run -w client typecheck
-=======
-      - run: npm ci || npm install
-      - run: npm run -w client typecheck
->>>>>>> 74478023
+      - run: npm run -w client typecheck