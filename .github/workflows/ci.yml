name: ci
on: [push, pull_request]

jobs:
  typecheck:
    runs-on: ubuntu-latest
    steps:
      - uses: actions/checkout@v4
      - uses: actions/setup-node@v4
        with:
          node-version: '20'
<<<<<<< HEAD
      - run: npm ci || npm install
      - run: npm run -w client typecheck
=======
          cache: 'npm'
          cache-dependency-path: package-lock.json

      - name: Install
        run: npm ci
      - name: Typecheck
        run: npm run -w client typecheck
>>>>>>> 12519f59
<|MERGE_RESOLUTION|>--- conflicted
+++ resolved
@@ -9,15 +9,5 @@
       - uses: actions/setup-node@v4
         with:
           node-version: '20'
-<<<<<<< HEAD
       - run: npm ci || npm install
       - run: npm run -w client typecheck
-=======
-          cache: 'npm'
-          cache-dependency-path: package-lock.json
-
-      - name: Install
-        run: npm ci
-      - name: Typecheck
-        run: npm run -w client typecheck
->>>>>>> 12519f59
