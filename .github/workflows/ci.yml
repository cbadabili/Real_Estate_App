name: ci
on: [push, pull_request]

jobs:
  typecheck:
    runs-on: ubuntu-latest
    steps:
      - uses: actions/checkout@v4
      - uses: actions/setup-node@v4
        with:
          node-version: '20'
          cache: 'npm'
          cache-dependency-path: package-lock.json
      - run: npm ci
      - name: Typecheck
<<<<<<< HEAD
        run: npm run -w client typecheck
=======
      - run: npm run -w client typecheck
>>>>>>> fcb02ede
<|MERGE_RESOLUTION|>--- conflicted
+++ resolved
@@ -13,8 +13,4 @@
           cache-dependency-path: package-lock.json
       - run: npm ci
       - name: Typecheck
-<<<<<<< HEAD
-        run: npm run -w client typecheck
-=======
       - run: npm run -w client typecheck
->>>>>>> fcb02ede
