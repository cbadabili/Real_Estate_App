--- conflicted
+++ resolved
@@ -215,7 +215,6 @@
         return processedResults;
     }
     async createProperty(property) {
-<<<<<<< HEAD
     const latitude = parseCoordinate(property.latitude);
     const longitude = parseCoordinate(property.longitude);
     const geomValue = buildGeomValue(latitude, longitude);
@@ -256,39 +255,7 @@
         .set(updatePayload)
         .where(eq(properties.id, id))
         .returning();
-=======
-        // Normalize array fields before persisting
-        const propertyData = {
-            ...property,
-            images: property.images ? JSON.stringify(property.images) : null,
-            features: property.features ? JSON.stringify(property.features) : null,
-        };
-        const [newProperty] = await db
-            .insert(properties)
-            .values(propertyData)
-            .returning();
-        // Parse JSON strings back to arrays
-        return {
-            ...newProperty,
-            images: newProperty.images ? JSON.parse(newProperty.images) : [],
-            features: newProperty.features ? JSON.parse(newProperty.features) : [],
-        };
-    }
-    async updateProperty(id, updates) {
-        // Normalize array fields before persisting
-        const updateData = { ...updates };
-        if (updates.images) {
-            updateData.images = JSON.stringify(updates.images);
-        }
-        if (updates.features) {
-            updateData.features = JSON.stringify(updates.features);
-        }
-        const [property] = await db
-            .update(properties)
-            .set({ ...updateData, updatedAt: Math.floor(Date.now() / 1000) })
-            .where(eq(properties.id, id))
-            .returning();
->>>>>>> 3f479ebf
+
         if (!property)
             return undefined;
         return {
