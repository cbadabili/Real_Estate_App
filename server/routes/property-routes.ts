--- conflicted
+++ resolved
@@ -445,7 +445,6 @@
         { key: 'yearBuilt', allowNull: true },
       ];
 
-<<<<<<< HEAD
       try {
         const priceValue = coerceNumericField(restPayload['price'], 'price');
         propertyData.price = priceValue;
@@ -462,8 +461,6 @@
         { key: 'yearBuilt', allowNull: true },
       ];
 
-=======
->>>>>>> d2e7e12d
       for (const { key, allowNull } of optionalNumericFields) {
         if (Object.prototype.hasOwnProperty.call(restPayload, key)) {
           try {
@@ -509,20 +506,12 @@
         });
       }
 
-<<<<<<< HEAD
-=======
-      const message = error instanceof Error ? error.message : 'Invalid property data';
->>>>>>> d2e7e12d
       logError("property.create.failed", {
         ...(req.user?.id !== undefined ? { userId: req.user.id } : {}),
         meta: buildRequestContext(req),
         error,
       });
-<<<<<<< HEAD
       res.status(500).json({ message: "Unable to create property" });
-=======
-      res.status(400).json({ message: "Invalid property data", error: message });
->>>>>>> d2e7e12d
     }
   });
 
@@ -600,13 +589,10 @@
               allowNull: allowNull ?? false,
             });
 
-<<<<<<< HEAD
             if (key === 'price' && typeof coerced === 'number' && coerced <= 0) {
               return res.status(400).json({ error: 'Price must be greater than zero' });
             }
 
-=======
->>>>>>> d2e7e12d
             if (coerced === undefined) {
               delete normalizedUpdates[key];
             } else {
