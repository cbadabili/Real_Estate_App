import type { Express, Request } from "express";
import { ZodError } from 'zod';
import { storage } from "../storage";
import { insertPropertySchema, type InsertProperty } from "../../shared/schema";
import { authenticate, optionalAuthenticate, AuthService } from "../auth-middleware";
import { logError, logInfo, logWarn } from "../utils/logger";
import { parsePropertyFilters } from "../validation/property-filters";
import type { RequestWithId } from "../middleware/logging";

export function registerPropertyRoutes(app: Express) {
  const buildRequestContext = (req: Request) => {
    const requestWithId = req as Request & Partial<RequestWithId>;
    return {
      requestId: requestWithId.id,
      method: req.method,
      path: req.path,
    };
  };

<<<<<<< HEAD
  const parseNumericParam = (value: unknown, label: string): number => {
    if (typeof value !== 'string' || value.trim() === '') {
      throw new Error(`${label} is required`);
    }

    const parsed = Number.parseInt(value, 10);
    if (Number.isNaN(parsed)) {
      throw new Error(`${label} must be a number`);
    }

    return parsed;
  };

  const sanitizeNullableString = (value: unknown): string | null => {
    if (value === undefined || value === null) {
      return null;
    }

    const normalized = String(value).trim();
    return normalized === '' ? null : normalized;
  };

  const coerceNumericField = (
    value: unknown,
    field: string,
    options: { optional?: boolean; allowNull?: boolean } = {}
  ): number | null | undefined => {
    const { optional = false, allowNull = false } = options;

    if (value === undefined) {
      if (optional) {
        return undefined;
      }
      throw new Error(`${field} is required`);
    }

    if (value === null) {
      if (allowNull) {
        return null;
      }
      if (optional) {
        return undefined;
      }
      throw new Error(`${field} must be a number`);
    }

    if (typeof value === 'number') {
      if (Number.isFinite(value)) {
        return value;
      }
      throw new Error(`${field} must be a finite number`);
    }

    if (typeof value === 'string') {
      const trimmed = value.trim();
      if (!trimmed) {
        if (allowNull) {
          return null;
        }
        if (optional) {
          return undefined;
        }
        throw new Error(`${field} is required`);
      }

      const parsed = Number(trimmed);
      if (Number.isFinite(parsed)) {
        return parsed;
      }
      throw new Error(`${field} must be a number`);
    }

    throw new Error(`${field} must be a number`);
  };

=======
>>>>>>> 7dfe4a0f
  const isNum = (value: unknown): value is number =>
    typeof value === 'number' && Number.isFinite(value);

  const coordinatesWithinBotswana = (lng: number, lat: number) =>
    lng >= 20 && lng <= 29 && lat >= -27 && lat <= -17;

  // Get all properties
  app.get("/api/properties", async (req, res) => {
    try {
      const filters = parsePropertyFilters(req.query);
      const properties = await storage.getProperties(filters);
      logInfo("property.list.success", {
        meta: {
          filters,
          resultCount: properties.length,
          request: buildRequestContext(req),
        },
      });
      res.json(properties);
    } catch (error) {
      if (error instanceof ZodError) {
        logWarn("property.list.validation_failed", {
          meta: {
            issues: error.issues,
            request: buildRequestContext(req),
          },
        });
        return res.status(400).json({
          message: "Invalid property filters",
          details: error.issues,
        });
      }
      logError("property.list.failed", {
        error,
        meta: buildRequestContext(req),
      });
      res.status(500).json({ message: "Failed to fetch properties" });
    }
  });

  // Search suggestions endpoint
  app.get("/api/suggest", async (req, res) => {
    try {
      const query = (req.query.q as string)?.toLowerCase().trim();

      if (!query || query.length < 2) {
        return res.json([]);
      }

      // Generate suggestions based on common Botswana locations and property types
      const locationSuggestions = [
        'Gaborone', 'Francistown', 'Molepolole', 'Kanye', 'Serowe',
        'Mahalapye', 'Mogoditshane', 'Mochudi', 'Maun', 'Lobatse',
        'Block 8', 'Block 9', 'Block 10', 'G-West', 'Phakalane',
        'Riverwalk', 'Airport Junction', 'Phase 4', 'Extension 2'
      ];

      const propertyTypeSuggestions = [
        'house in Gaborone', 'apartment in Francistown', 'townhouse in Phakalane',
        'land in Mogoditshane', 'commercial property', '3 bedroom house',
        '2 bedroom apartment', 'plot for sale', 'residential property'
      ];

      // Filter suggestions based on query
      const filteredLocations = locationSuggestions
        .filter(loc => loc.toLowerCase().includes(query))
        .map(loc => `Properties in ${loc}`);

      const filteredTypes = propertyTypeSuggestions
        .filter(type => type.toLowerCase().includes(query));

      // Combine and limit suggestions
      const suggestions = [...filteredLocations, ...filteredTypes].slice(0, 8);

      res.json(suggestions);
    } catch (error) {
      logError("property.suggest.failed", {
        error,
        meta: buildRequestContext(req),
      });
      res.json([]);
    }
  });


  // Get single property
  app.get("/api/properties/:id", optionalAuthenticate, async (req, res) => { // Changed to optionalAuthenticate for public view
    try {
      let propertyId: number;
      try {
        propertyId = parseNumericParam(req.params.id, 'Property id');
      } catch (validationError) {
        const message = validationError instanceof Error ? validationError.message : 'Invalid property ID';
        return res.status(400).json({ message });
      }

      const property = await storage.getProperty(propertyId);

      if (!property) {
        return res.status(404).json({ message: "Property not found" });
      }

      await storage.incrementPropertyViews(propertyId);
      res.json(property);
    } catch (error) {
      logError("property.get.failed", {
        error,
        meta: buildRequestContext(req),
      });
      res.status(500).json({ message: "Failed to fetch property" });
    }
  });

  // Image validation helper
  const validateImages = (images: unknown): boolean => {
    if (!Array.isArray(images)) return false;

    const MAX_IMAGES = 20;
    const MAX_SIZE_MB = 10;

    if (images.length > MAX_IMAGES) {
      throw new Error(`Maximum ${MAX_IMAGES} images allowed`);
    }

    for (const image of images) {
      if (typeof image !== 'string') {
        throw new Error('Invalid image format');
      }

      // Check if it's a data URL
      if (image.startsWith('data:')) {
        const sizeInBytes = (image.length * 3) / 4;
        const sizeInMB = sizeInBytes / (1024 * 1024);

        if (sizeInMB > MAX_SIZE_MB) {
          throw new Error(`Image size exceeds ${MAX_SIZE_MB}MB limit`);
        }

        // Validate MIME type
        const mimeMatch = image.match(/^data:([^;]+);/);
        const mimeType = mimeMatch?.[1];
        if (!mimeType || !['image/jpeg', 'image/png', 'image/webp'].includes(mimeType)) {
          throw new Error('Invalid image type. Only JPEG, PNG, and WebP are allowed');
        }
      }
    }

    return true;
  };

  const parseStringArrayField = (value: unknown, field: string): string[] | undefined => {
    if (value === undefined) {
      return undefined;
    }

    if (value === null) {
      return [];
    }

    if (Array.isArray(value)) {
      return value.map(item => String(item));
    }

    if (typeof value === 'string') {
      const trimmed = value.trim();
      if (!trimmed) {
        return [];
      }

      const splitCommaSeparated = (input: string) =>
        input
          .split(',')
          .map(item => item.trim())
          .filter(Boolean)
          .map(item => String(item));

      try {
        const parsed = JSON.parse(trimmed);
        if (Array.isArray(parsed)) {
          return parsed.map(item => String(item));
        }

        if (typeof parsed === 'string') {
          const normalized = parsed.trim();
          if (!normalized) {
            return [];
          }
          return normalized.includes(',')
            ? splitCommaSeparated(normalized)
            : [normalized];
        }

        if (trimmed.includes(',')) {
          return splitCommaSeparated(trimmed);
        }

        throw new Error(`${field} must be an array of strings`);
      } catch (parseError) {
        if (parseError instanceof SyntaxError) {
          if (trimmed.includes(',')) {
            return splitCommaSeparated(trimmed);
          }
          return [trimmed];
        }
        throw parseError;
      }
    }

    throw new Error(`${field} must be an array of strings`);
  };

  // Create property - only sellers, agents, fsbo, and admin users can create properties
  app.post("/api/properties", authenticate, async (req, res) => {
    try {
      const {
        areaText, placeName, placeId,
        latitude, longitude, locationSource,
        features, images,
        ...rest
      } = req.body;

      // Validate coordinates are within Botswana bounds
      if (isNum(latitude) && isNum(longitude) && !coordinatesWithinBotswana(longitude, latitude)) {
        return res.status(400).json({ error: "Coordinates must be within Botswana bounds." });
      }

      let imagesArray: string[] | undefined;
      let featuresArray: string[] | undefined;

      try {
        imagesArray = parseStringArrayField(images, 'images');
        if (imagesArray) {
          validateImages(imagesArray);
        }
      } catch (imageError) {
        const message = imageError instanceof Error ? imageError.message : 'Invalid image payload';
        logWarn("property.create.invalid_images", {
<<<<<<< HEAD
          ...(req.user?.id !== undefined ? { userId: req.user.id } : {}),
=======
          userId: req.user?.id,
>>>>>>> 7dfe4a0f
          meta: {
            request: buildRequestContext(req),
          },
          error: imageError,
        });
        return res.status(400).json({ error: message });
<<<<<<< HEAD
=======
      }

      try {
        featuresArray = parseStringArrayField(features, 'features');
      } catch (featureError) {
        const message = featureError instanceof Error ? featureError.message : 'Invalid features payload';
        logWarn("property.create.invalid_features", {
          userId: req.user?.id,
          meta: {
            request: buildRequestContext(req),
          },
          error: featureError,
        });
        return res.status(400).json({ error: message });
>>>>>>> 7dfe4a0f
      }

      try {
        featuresArray = parseStringArrayField(features, 'features');
      } catch (featureError) {
        const message = featureError instanceof Error ? featureError.message : 'Invalid features payload';
        logWarn("property.create.invalid_features", {
          ...(req.user?.id !== undefined ? { userId: req.user.id } : {}),
          meta: {
            request: buildRequestContext(req),
          },
          error: featureError,
        });
        return res.status(400).json({ error: message });
      }

      const restPayload = rest as Record<string, unknown>;

      // Prepare property data with location fields and owner ID
      const propertyData: Record<string, unknown> = {
        ...restPayload,
        ownerId: req.user!.id, // Set the authenticated user as the owner
        areaText: sanitizeNullableString(areaText),
        placeName: sanitizeNullableString(placeName),
        placeId: sanitizeNullableString(placeId),
        latitude: isNum(latitude) ? latitude : null,
        longitude: isNum(longitude) ? longitude : null,
<<<<<<< HEAD
        locationSource: sanitizeNullableString(locationSource) ?? 'geocode',
=======
        locationSource: locationSource || 'geocode',
>>>>>>> 7dfe4a0f
        features: featuresArray ?? [],
        images: imagesArray ?? [],
      };

<<<<<<< HEAD
      try {
        const priceValue = coerceNumericField(restPayload['price'], 'price');
        propertyData.price = priceValue;
      } catch (numericError) {
        const message = numericError instanceof Error ? numericError.message : 'Invalid price value';
        return res.status(400).json({ error: message });
      }

      const optionalNumericFields: Array<{ key: Extract<keyof InsertProperty, string>; allowNull?: boolean }> = [
        { key: 'bedrooms', allowNull: true },
        { key: 'bathrooms', allowNull: true },
        { key: 'squareFeet', allowNull: true },
        { key: 'areaBuild', allowNull: true },
        { key: 'yearBuilt', allowNull: true },
      ];

      for (const { key, allowNull } of optionalNumericFields) {
        if (Object.prototype.hasOwnProperty.call(restPayload, key)) {
          try {
            const coerced = coerceNumericField(restPayload[key], key, {
              optional: true,
              allowNull: allowNull ?? false,
            });

            if (coerced === undefined) {
              delete propertyData[key];
            } else {
              propertyData[key] = coerced;
            }
          } catch (numericError) {
            const message = numericError instanceof Error ? numericError.message : `Invalid ${String(key)} value`;
            return res.status(400).json({ error: message });
          }
        }
      }

      const validatedData = insertPropertySchema.parse(propertyData) as InsertProperty;
      const property = await storage.createProperty(validatedData);
      logInfo("property.create.success", {
        ...(req.user?.id !== undefined ? { userId: req.user.id } : {}),
=======
      const validatedData = insertPropertySchema.parse(propertyData) as InsertProperty;
      const property = await storage.createProperty(validatedData);
      logInfo("property.create.success", {
        userId: req.user?.id,
>>>>>>> 7dfe4a0f
        meta: {
          propertyId: property.id,
          request: buildRequestContext(req),
        },
      });
      res.status(201).json(property);
    } catch (error) {
      if (error instanceof ZodError) {
        logWarn("property.create.validation_failed", {
<<<<<<< HEAD
          ...(req.user?.id !== undefined ? { userId: req.user.id } : {}),
=======
          userId: req.user?.id,
>>>>>>> 7dfe4a0f
          meta: {
            issues: error.errors,
            request: buildRequestContext(req),
          },
        });
        return res.status(400).json({
          message: "Invalid property data",
          details: error.errors,
        });
      }

      const message = error instanceof Error ? error.message : 'Invalid property data';
      logError("property.create.failed", {
<<<<<<< HEAD
        ...(req.user?.id !== undefined ? { userId: req.user.id } : {}),
=======
        userId: req.user?.id,
>>>>>>> 7dfe4a0f
        meta: buildRequestContext(req),
        error,
      });
      res.status(400).json({ message: "Invalid property data", error: message });
    }
  });

  // Update property - requires authentication and ownership or admin
  app.put("/api/properties/:id", authenticate, async (req, res) => {
    try {
      let propertyId: number;
      try {
        propertyId = parseNumericParam(req.params.id, 'Property id');
      } catch (validationError) {
        const message = validationError instanceof Error ? validationError.message : 'Invalid property ID';
        return res.status(400).json({ message });
      }

      const existingProperty = await storage.getProperty(propertyId);
      if (!existingProperty) {
        return res.status(404).json({ message: "Property not found" });
      }

      const isOwner = existingProperty.ownerId === req.user!.id;
      const isAdmin = AuthService.isAdmin(req.user!);

      if (!isOwner && !isAdmin) {
        return res.status(403).json({ message: "Not authorized to update this property" });
      }

      const updates = (req.body ?? {}) as Record<string, unknown>;

      const {
        areaText,
        placeName,
        placeId,
        latitude,
        longitude,
        locationSource,
        features,
        images,
        ...restUpdates
      } = updates;

      const normalizedUpdates: Partial<InsertProperty> = {
        ...(restUpdates as Partial<InsertProperty>),
      };

      if (Object.prototype.hasOwnProperty.call(updates, 'areaText')) {
<<<<<<< HEAD
        normalizedUpdates.areaText = sanitizeNullableString(areaText);
      }

      if (Object.prototype.hasOwnProperty.call(updates, 'placeName')) {
        normalizedUpdates.placeName = sanitizeNullableString(placeName);
      }

      if (Object.prototype.hasOwnProperty.call(updates, 'placeId')) {
        normalizedUpdates.placeId = sanitizeNullableString(placeId);
      }

      if (Object.prototype.hasOwnProperty.call(updates, 'locationSource')) {
        normalizedUpdates.locationSource = sanitizeNullableString(locationSource) ?? 'geocode';
      }

      const optionalNumericUpdateFields: Array<{ key: Extract<keyof InsertProperty, string>; allowNull?: boolean }> = [
        { key: 'price', allowNull: false },
        { key: 'bedrooms', allowNull: true },
        { key: 'bathrooms', allowNull: true },
        { key: 'squareFeet', allowNull: true },
        { key: 'areaBuild', allowNull: true },
        { key: 'yearBuilt', allowNull: true },
      ];

      for (const { key, allowNull } of optionalNumericUpdateFields) {
        if (Object.prototype.hasOwnProperty.call(restUpdates, key)) {
          try {
            const coerced = coerceNumericField(restUpdates[key], key, {
              optional: true,
              allowNull: allowNull ?? false,
            });

            if (coerced === undefined) {
              delete normalizedUpdates[key];
            } else {
              (normalizedUpdates as Record<string, unknown>)[key] = coerced;
            }
          } catch (numericError) {
            const message = numericError instanceof Error ? numericError.message : `Invalid ${String(key)} value`;
            return res.status(400).json({ error: message });
          }
        }
=======
        normalizedUpdates.areaText = areaText ? String(areaText) : null;
      }

      if (Object.prototype.hasOwnProperty.call(updates, 'placeName')) {
        normalizedUpdates.placeName = placeName ? String(placeName) : null;
      }

      if (Object.prototype.hasOwnProperty.call(updates, 'placeId')) {
        normalizedUpdates.placeId = placeId ? String(placeId) : null;
      }

      if (Object.prototype.hasOwnProperty.call(updates, 'locationSource')) {
        const sourceString = typeof locationSource === 'string' ? locationSource.trim() : '';
        normalizedUpdates.locationSource = sourceString || 'geocode';
>>>>>>> 7dfe4a0f
      }

      const coerceCoordinate = (
        value: unknown,
        field: 'latitude' | 'longitude'
      ): number | null | undefined => {
        if (value === undefined) {
          return undefined;
        }
        if (value === null || value === '') {
          return null;
        }
        if (typeof value === 'number' && Number.isFinite(value)) {
          return value;
        }
        if (typeof value === 'string') {
          const trimmed = value.trim();
          if (!trimmed) {
            return null;
          }
          const numeric = Number(trimmed);
          if (Number.isFinite(numeric)) {
            return numeric;
          }
        }
        throw new Error(`${field} must be a number`);
      };

      let normalizedLatitude: number | null | undefined;
      if (Object.prototype.hasOwnProperty.call(updates, 'latitude')) {
        try {
          normalizedLatitude = coerceCoordinate(latitude, 'latitude');
          if (normalizedLatitude !== undefined) {
            normalizedUpdates.latitude = normalizedLatitude;
          }
        } catch (coordinateError) {
          const message = coordinateError instanceof Error ? coordinateError.message : 'Invalid latitude';
          return res.status(400).json({ error: message });
        }
      }

      let normalizedLongitude: number | null | undefined;
      if (Object.prototype.hasOwnProperty.call(updates, 'longitude')) {
        try {
          normalizedLongitude = coerceCoordinate(longitude, 'longitude');
          if (normalizedLongitude !== undefined) {
            normalizedUpdates.longitude = normalizedLongitude;
          }
        } catch (coordinateError) {
          const message = coordinateError instanceof Error ? coordinateError.message : 'Invalid longitude';
          return res.status(400).json({ error: message });
        }
      }

      const finalLatitude =
        normalizedLatitude !== undefined
          ? normalizedLatitude
          : (existingProperty.latitude ?? undefined);
      const finalLongitude =
        normalizedLongitude !== undefined
          ? normalizedLongitude
          : (existingProperty.longitude ?? undefined);

      if (
        typeof finalLatitude === 'number' &&
        typeof finalLongitude === 'number' &&
        !coordinatesWithinBotswana(finalLongitude, finalLatitude)
      ) {
        return res.status(400).json({ error: "Coordinates must be within Botswana bounds." });
      }

      if (Object.prototype.hasOwnProperty.call(updates, 'features')) {
        try {
          const parsedFeatures = parseStringArrayField(features, 'features');
          if (parsedFeatures !== undefined) {
            normalizedUpdates.features = parsedFeatures;
          }
        } catch (featureError) {
          const message = featureError instanceof Error ? featureError.message : 'Invalid features payload';
          logWarn("property.update.invalid_features", {
<<<<<<< HEAD
            ...(req.user?.id !== undefined ? { userId: req.user.id } : {}),
=======
            userId: req.user?.id,
>>>>>>> 7dfe4a0f
            meta: {
              request: buildRequestContext(req),
            },
            error: featureError,
          });
          return res.status(400).json({ error: message });
        }
      }

      if (Object.prototype.hasOwnProperty.call(updates, 'images')) {
        try {
          const parsedImages = parseStringArrayField(images, 'images');
          if (parsedImages !== undefined) {
            validateImages(parsedImages);
            normalizedUpdates.images = parsedImages;
          }
        } catch (imageError) {
          const message = imageError instanceof Error ? imageError.message : 'Invalid image payload';
          logWarn("property.update.invalid_images", {
<<<<<<< HEAD
            ...(req.user?.id !== undefined ? { userId: req.user.id } : {}),
=======
            userId: req.user?.id,
>>>>>>> 7dfe4a0f
            meta: {
              request: buildRequestContext(req),
            },
            error: imageError,
          });
          return res.status(400).json({ error: message });
        }
      }

      const property = await storage.updateProperty(propertyId, normalizedUpdates);
      if (!property) {
        return res.status(404).json({ message: "Property not found" });
      }

      res.json(property);
    } catch (error) {
      logError("property.update.failed", {
<<<<<<< HEAD
        ...(req.user?.id !== undefined ? { userId: req.user.id } : {}),
=======
        userId: req.user?.id,
>>>>>>> 7dfe4a0f
        meta: buildRequestContext(req),
        error,
      });
      res.status(500).json({ message: "Failed to update property" });
    }
  });

  // Delete property - requires authentication and ownership or admin
  app.delete("/api/properties/:id", authenticate, async (req, res) => {
    try {
      let propertyId: number;
      try {
        propertyId = parseNumericParam(req.params.id, 'Property id');
      } catch (validationError) {
        const message = validationError instanceof Error ? validationError.message : 'Invalid property ID';
        return res.status(400).json({ message });
      }

      // Check if user owns the property or is admin
      const existingProperty = await storage.getProperty(propertyId);
      if (!existingProperty) {
        return res.status(404).json({ message: "Property not found" });
      }

      const isOwner = existingProperty.ownerId === req.user!.id;
      const isAdmin = AuthService.isAdmin(req.user!);

      if (!isOwner && !isAdmin) {
        return res.status(403).json({ message: "Not authorized to delete this property" });
      }

      const deleted = await storage.deleteProperty(propertyId);

      if (!deleted) {
        return res.status(404).json({ message: "Property not found" });
      }

      res.json({ message: "Property deleted successfully" });
    } catch (error) {
      logError("property.delete.failed", {
<<<<<<< HEAD
        ...(req.user?.id !== undefined ? { userId: req.user.id } : {}),
=======
        userId: req.user?.id,
>>>>>>> 7dfe4a0f
        meta: buildRequestContext(req),
        error,
      });
      res.status(500).json({ message: "Failed to delete property" });
    }
  });

  // Create appointment for property viewing
  app.post("/api/appointments", authenticate, async (req, res) => { // Added authenticate
    try {
      const appointmentData = req.body;

      // Basic validation
      if (!appointmentData.propertyId || !appointmentData.buyerId || !appointmentData.appointmentDate) {
        return res.status(400).json({ message: "Missing required fields" });
      }

      // For now, we'll just return a success response
      // In a real implementation, you'd save to database
      const appointment = {
        id: Date.now(), // Mock ID
        ...appointmentData,
        status: 'pending',
        createdAt: new Date().toISOString()
      };

      res.status(201).json(appointment);
    } catch (error) {
      logError("property.appointment.failed", {
        meta: buildRequestContext(req),
        error,
      });
      res.status(500).json({ message: "Failed to create appointment" });
    }
  });
}<|MERGE_RESOLUTION|>--- conflicted
+++ resolved
@@ -16,8 +16,6 @@
       path: req.path,
     };
   };
-
-<<<<<<< HEAD
   const parseNumericParam = (value: unknown, label: string): number => {
     if (typeof value !== 'string' || value.trim() === '') {
       throw new Error(`${label} is required`);
@@ -92,9 +90,6 @@
 
     throw new Error(`${field} must be a number`);
   };
-
-=======
->>>>>>> 7dfe4a0f
   const isNum = (value: unknown): value is number =>
     typeof value === 'number' && Number.isFinite(value);
 
@@ -332,34 +327,13 @@
       } catch (imageError) {
         const message = imageError instanceof Error ? imageError.message : 'Invalid image payload';
         logWarn("property.create.invalid_images", {
-<<<<<<< HEAD
           ...(req.user?.id !== undefined ? { userId: req.user.id } : {}),
-=======
-          userId: req.user?.id,
->>>>>>> 7dfe4a0f
           meta: {
             request: buildRequestContext(req),
           },
           error: imageError,
         });
         return res.status(400).json({ error: message });
-<<<<<<< HEAD
-=======
-      }
-
-      try {
-        featuresArray = parseStringArrayField(features, 'features');
-      } catch (featureError) {
-        const message = featureError instanceof Error ? featureError.message : 'Invalid features payload';
-        logWarn("property.create.invalid_features", {
-          userId: req.user?.id,
-          meta: {
-            request: buildRequestContext(req),
-          },
-          error: featureError,
-        });
-        return res.status(400).json({ error: message });
->>>>>>> 7dfe4a0f
       }
 
       try {
@@ -387,16 +361,10 @@
         placeId: sanitizeNullableString(placeId),
         latitude: isNum(latitude) ? latitude : null,
         longitude: isNum(longitude) ? longitude : null,
-<<<<<<< HEAD
         locationSource: sanitizeNullableString(locationSource) ?? 'geocode',
-=======
-        locationSource: locationSource || 'geocode',
->>>>>>> 7dfe4a0f
         features: featuresArray ?? [],
         images: imagesArray ?? [],
       };
-
-<<<<<<< HEAD
       try {
         const priceValue = coerceNumericField(restPayload['price'], 'price');
         propertyData.price = priceValue;
@@ -437,12 +405,6 @@
       const property = await storage.createProperty(validatedData);
       logInfo("property.create.success", {
         ...(req.user?.id !== undefined ? { userId: req.user.id } : {}),
-=======
-      const validatedData = insertPropertySchema.parse(propertyData) as InsertProperty;
-      const property = await storage.createProperty(validatedData);
-      logInfo("property.create.success", {
-        userId: req.user?.id,
->>>>>>> 7dfe4a0f
         meta: {
           propertyId: property.id,
           request: buildRequestContext(req),
@@ -452,11 +414,7 @@
     } catch (error) {
       if (error instanceof ZodError) {
         logWarn("property.create.validation_failed", {
-<<<<<<< HEAD
           ...(req.user?.id !== undefined ? { userId: req.user.id } : {}),
-=======
-          userId: req.user?.id,
->>>>>>> 7dfe4a0f
           meta: {
             issues: error.errors,
             request: buildRequestContext(req),
@@ -470,11 +428,7 @@
 
       const message = error instanceof Error ? error.message : 'Invalid property data';
       logError("property.create.failed", {
-<<<<<<< HEAD
         ...(req.user?.id !== undefined ? { userId: req.user.id } : {}),
-=======
-        userId: req.user?.id,
->>>>>>> 7dfe4a0f
         meta: buildRequestContext(req),
         error,
       });
@@ -524,7 +478,6 @@
       };
 
       if (Object.prototype.hasOwnProperty.call(updates, 'areaText')) {
-<<<<<<< HEAD
         normalizedUpdates.areaText = sanitizeNullableString(areaText);
       }
 
@@ -567,22 +520,6 @@
             return res.status(400).json({ error: message });
           }
         }
-=======
-        normalizedUpdates.areaText = areaText ? String(areaText) : null;
-      }
-
-      if (Object.prototype.hasOwnProperty.call(updates, 'placeName')) {
-        normalizedUpdates.placeName = placeName ? String(placeName) : null;
-      }
-
-      if (Object.prototype.hasOwnProperty.call(updates, 'placeId')) {
-        normalizedUpdates.placeId = placeId ? String(placeId) : null;
-      }
-
-      if (Object.prototype.hasOwnProperty.call(updates, 'locationSource')) {
-        const sourceString = typeof locationSource === 'string' ? locationSource.trim() : '';
-        normalizedUpdates.locationSource = sourceString || 'geocode';
->>>>>>> 7dfe4a0f
       }
 
       const coerceCoordinate = (
@@ -663,11 +600,8 @@
         } catch (featureError) {
           const message = featureError instanceof Error ? featureError.message : 'Invalid features payload';
           logWarn("property.update.invalid_features", {
-<<<<<<< HEAD
+
             ...(req.user?.id !== undefined ? { userId: req.user.id } : {}),
-=======
-            userId: req.user?.id,
->>>>>>> 7dfe4a0f
             meta: {
               request: buildRequestContext(req),
             },
@@ -687,11 +621,7 @@
         } catch (imageError) {
           const message = imageError instanceof Error ? imageError.message : 'Invalid image payload';
           logWarn("property.update.invalid_images", {
-<<<<<<< HEAD
             ...(req.user?.id !== undefined ? { userId: req.user.id } : {}),
-=======
-            userId: req.user?.id,
->>>>>>> 7dfe4a0f
             meta: {
               request: buildRequestContext(req),
             },
@@ -709,11 +639,7 @@
       res.json(property);
     } catch (error) {
       logError("property.update.failed", {
-<<<<<<< HEAD
         ...(req.user?.id !== undefined ? { userId: req.user.id } : {}),
-=======
-        userId: req.user?.id,
->>>>>>> 7dfe4a0f
         meta: buildRequestContext(req),
         error,
       });
@@ -754,11 +680,7 @@
       res.json({ message: "Property deleted successfully" });
     } catch (error) {
       logError("property.delete.failed", {
-<<<<<<< HEAD
         ...(req.user?.id !== undefined ? { userId: req.user.id } : {}),
-=======
-        userId: req.user?.id,
->>>>>>> 7dfe4a0f
         meta: buildRequestContext(req),
         error,
       });
