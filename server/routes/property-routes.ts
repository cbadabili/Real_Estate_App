--- conflicted
+++ resolved
@@ -1,11 +1,7 @@
 import type { Express, Request } from "express";
 import { ZodError } from 'zod';
 import { storage } from "../storage";
-<<<<<<< HEAD
 import { insertAppointmentSchema, insertPropertySchema, type InsertProperty } from "../../shared/schema";
-=======
-import { insertPropertySchema, type InsertProperty } from "../../shared/schema";
->>>>>>> 30723d39
 import { authenticate, optionalAuthenticate, AuthService } from "../auth-middleware";
 import { logError, logInfo, logWarn } from "../utils/logger";
 import { parsePropertyFilters } from "../validation/property-filters";
@@ -20,10 +16,7 @@
       path: req.path,
     };
   };
-<<<<<<< HEAD
-
-=======
->>>>>>> 30723d39
+
   const parseNumericParam = (value: unknown, label: string): number => {
     if (typeof value !== 'string' || value.trim() === '') {
       throw new Error(`${label} is required`);
@@ -351,7 +344,6 @@
           const message = coordinateError instanceof Error ? coordinateError.message : 'Invalid latitude';
           return res.status(400).json({ error: message });
         }
-<<<<<<< HEAD
       }
 
       let normalizedLongitude: number | null | undefined;
@@ -388,66 +380,17 @@
       })();
 
       if (!imageParseResult.ok) {
-=======
-      }
-
-      let normalizedLongitude: number | null | undefined;
-      if (Object.prototype.hasOwnProperty.call(req.body ?? {}, 'longitude')) {
-        try {
-          normalizedLongitude = coerceCoordinate(longitude, 'longitude');
-        } catch (coordinateError) {
-          const message = coordinateError instanceof Error ? coordinateError.message : 'Invalid longitude';
-          return res.status(400).json({ error: message });
-        }
-      } catch (imageError) {
-        const message = imageError instanceof Error ? imageError.message : 'Invalid image payload';
->>>>>>> 30723d39
         logWarn("property.create.invalid_images", {
           ...(req.user?.id !== undefined ? { userId: req.user.id } : {}),
           meta: {
             request: buildRequestContext(req),
           },
-<<<<<<< HEAD
           error: imageParseResult.raw,
         });
         return res.status(400).json({ error: imageParseResult.error });
       }
 
       const imagesArray = imageParseResult.value;
-=======
-          error: imageError,
-        });
-        return res.status(400).json({ error: message });
-      }
-
-      if (
-        typeof normalizedLatitude === 'number' &&
-        typeof normalizedLongitude === 'number' &&
-        !coordinatesWithinBotswana(normalizedLongitude, normalizedLatitude)
-      ) {
-        return res.status(400).json({ error: "Coordinates must be within Botswana bounds." });
-      }
-
-      let imagesArray: string[] | undefined;
-      let featuresArray: string[] | undefined;
-
-      try {
-        imagesArray = parseStringArrayField(images, 'images');
-        if (imagesArray) {
-          validateImages(imagesArray);
-        }
-      } catch (imageError) {
-        const message = imageError instanceof Error ? imageError.message : 'Invalid image payload';
-        logWarn("property.create.invalid_images", {
-          ...(req.user?.id !== undefined ? { userId: req.user.id } : {}),
-          meta: {
-            request: buildRequestContext(req),
-          },
-          error: imageError,
-        });
-        return res.status(400).json({ error: message });
-      }
->>>>>>> 30723d39
 
       try {
         featuresArray = parseStringArrayField(features, 'features');
@@ -486,17 +429,6 @@
         return res.status(400).json({ error: message });
       }
 
-<<<<<<< HEAD
-=======
-      const optionalNumericFields: Array<{ key: Extract<keyof InsertProperty, string>; allowNull?: boolean }> = [
-        { key: 'bedrooms', allowNull: true },
-        { key: 'bathrooms', allowNull: true },
-        { key: 'squareFeet', allowNull: true },
-        { key: 'areaBuild', allowNull: true },
-        { key: 'yearBuilt', allowNull: true },
-      ];
-
->>>>>>> 30723d39
       try {
         const priceValue = coerceNumericField(restPayload['price'], 'price');
         propertyData.price = priceValue;
@@ -859,7 +791,6 @@
 
       res.status(201).json(appointment);
     } catch (error) {
-<<<<<<< HEAD
       if (error instanceof ZodError) {
         const userContext = req.user?.id !== undefined ? { userId: req.user.id } : {};
         logWarn('property.appointment.validation_failed', {
@@ -879,13 +810,6 @@
         error,
       });
       res.status(500).json({ message: 'Failed to create appointment' });
-=======
-      logError("property.appointment.failed", {
-        meta: buildRequestContext(req),
-        error,
-      });
-      res.status(500).json({ message: "Failed to create appointment" });
->>>>>>> 30723d39
     }
   });
 }