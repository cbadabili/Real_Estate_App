--- conflicted
+++ resolved
@@ -28,11 +28,8 @@
         if (filters.reacCertified !== undefined) {
             conditions.push(eq(serviceProviders.reacCertified, filters.reacCertified));
         }
-<<<<<<< HEAD
+
         if (filters.minRating !== undefined) {
-=======
-        if (filters.minRating) {
->>>>>>> ad276480
             // Ratings are stored as numeric values so direct comparison is safe
             conditions.push(gte(serviceProviders.rating, filters.minRating));
         }
