import {
  serviceProviders,
  serviceAds,
  serviceReviews,
  type ServiceProvider,
  type InsertServiceProvider,
  type ServiceAd,
  type InsertServiceAd,
  type ServiceReview,
  type InsertServiceReview
} from "../shared/services-schema";
import { db } from "./db";
import { eq, and, desc, asc, like, sql, gte, type SQL } from "drizzle-orm";

export interface IServicesStorage {
  // Service Provider methods
  getServiceProvider(id: number): Promise<ServiceProvider | undefined>;
  getServiceProviders(filters?: ServiceProviderFilters): Promise<ServiceProvider[]>;
  getServiceProvidersByCategory(category: string): Promise<ServiceProvider[]>;
  getServiceCategories(): Promise<string[]>;
  createServiceProvider(provider: InsertServiceProvider): Promise<ServiceProvider>;
  updateServiceProvider(id: number, updates: Partial<InsertServiceProvider>): Promise<ServiceProvider | undefined>;
  deleteServiceProvider(id: number): Promise<boolean>;

  // Service Ads methods
  getContextualAd(trigger: string): Promise<ServiceAd | undefined>;
  getServiceAds(providerId?: number): Promise<ServiceAd[]>;
  createServiceAd(ad: InsertServiceAd): Promise<ServiceAd>;
  updateServiceAd(id: number, updates: Partial<InsertServiceAd>): Promise<ServiceAd | undefined>;
  incrementAdMetrics(adId: number, metric: 'impressions' | 'clicks'): Promise<void>;

  // Service Reviews methods
  getServiceReviews(providerId: number): Promise<ServiceReview[]>;
  createServiceReview(review: InsertServiceReview): Promise<ServiceReview>;
  updateServiceReview(id: number, updates: Partial<InsertServiceReview>): Promise<ServiceReview | undefined>;
}

export interface ServiceProviderFilters {
  category?: string;
  city?: string;
  verified?: boolean;
  featured?: boolean;
  reacCertified?: boolean;
  minRating?: number;
  limit?: number;
  offset?: number;
  sortBy?: 'rating' | 'reviewCount' | 'name' | 'newest';
  sortOrder?: 'asc' | 'desc';
}

export class ServicesStorage implements IServicesStorage {
  // Service Provider methods
  async getServiceProvider(id: number): Promise<ServiceProvider | undefined> {
    const [provider] = await db
      .select()
      .from(serviceProviders)
      .where(eq(serviceProviders.id, id));
    return provider || undefined;
  }

  async getServiceProviders(filters: ServiceProviderFilters = {}): Promise<ServiceProvider[]> {
    const baseQuery = db.select().from(serviceProviders);
    const conditions: SQL<unknown>[] = [];

    if (filters.category) {
      conditions.push(eq(serviceProviders.serviceCategory, filters.category));
    }
    if (filters.city) {
      conditions.push(like(serviceProviders.city, `%${filters.city}%`));
    }
    if (filters.verified !== undefined) {
      conditions.push(eq(serviceProviders.verified, filters.verified));
    }
    if (filters.featured !== undefined) {
      conditions.push(eq(serviceProviders.featured, filters.featured));
    }
    if (filters.reacCertified !== undefined) {
      conditions.push(eq(serviceProviders.reacCertified, filters.reacCertified));
    }
    if (filters.minRating !== undefined) {
      const min = Number(filters.minRating);
      if (Number.isFinite(min)) {
        conditions.push(gte(serviceProviders.rating, min));
      }
    }

    const whereClause = conditions.length > 0 ? and(...conditions) : undefined;
    const filteredQuery = whereClause ? baseQuery.where(whereClause) : baseQuery;

    const sortDirection = filters.sortOrder === 'desc' ? desc : asc;
    const orderedQuery = (() => {
      if (!filters.sortBy) {
        return filteredQuery.orderBy(desc(serviceProviders.featured), desc(serviceProviders.rating));
      }

      switch (filters.sortBy) {
        case 'rating':
          return filteredQuery.orderBy(sortDirection(serviceProviders.rating));
        case 'reviewCount':
          return filteredQuery.orderBy(sortDirection(serviceProviders.reviewCount));
        case 'name':
          return filteredQuery.orderBy(sortDirection(serviceProviders.companyName));
        case 'newest':
          return filteredQuery.orderBy(sortDirection(serviceProviders.dateJoined));
        default:
          return filteredQuery;
      }
    })();

    const limitedQuery = (() => {
      if (filters.limit === undefined) {
        return orderedQuery;
      }
      const limit = Math.min(100, Math.max(0, Number(filters.limit)));
      return Number.isFinite(limit) ? orderedQuery.limit(limit) : orderedQuery;
    })();

    const finalQuery = (() => {
      if (filters.offset === undefined) {
        return limitedQuery;
      }
      const offset = Math.max(0, Number(filters.offset));
      return Number.isFinite(offset) ? limitedQuery.offset(offset) : limitedQuery;
    })();

    return await finalQuery;
  }

  async getServiceProvidersByCategory(category: string): Promise<ServiceProvider[]> {
    return await db
      .select()
      .from(serviceProviders)
      .where(eq(serviceProviders.serviceCategory, category))
      .orderBy(desc(serviceProviders.featured), desc(serviceProviders.rating));
  }

  async getServiceCategories(): Promise<string[]> {
    const result = await db
      .select({ category: serviceProviders.serviceCategory })
      .from(serviceProviders)
      .groupBy(serviceProviders.serviceCategory);

    const categories = result
<<<<<<< HEAD
      .map((row: { category: string | null }): string | null => {
        if (typeof row.category !== 'string') {
          return null;
        }
        const trimmed = row.category.trim();
        return trimmed.length > 0 ? trimmed : null;
      })
      .filter((category): category is string => category !== null);
=======
      .map((row: { category: string | null }) => row.category)
      .map((category: string | null) => (typeof category === 'string' ? category.trim() : category))
      .filter((category: string | null): category is string => typeof category === 'string' && category.length > 0);
>>>>>>> 7119331b

    return categories;
  }

  async createServiceProvider(provider: InsertServiceProvider): Promise<ServiceProvider> {
    const [newProvider] = await db
      .insert(serviceProviders)
      .values(provider)
      .returning();

    if (!newProvider) {
      throw new Error('Failed to create service provider');
    }

    return newProvider;
  }

  async updateServiceProvider(id: number, updates: Partial<InsertServiceProvider>): Promise<ServiceProvider | undefined> {
    const [updatedProvider] = await db
      .update(serviceProviders)
      .set({ ...updates, updatedAt: new Date() })
      .where(eq(serviceProviders.id, id))
      .returning();
    return updatedProvider || undefined;
  }

  async deleteServiceProvider(id: number): Promise<boolean> {
    const deleted = await db
      .delete(serviceProviders)
      .where(eq(serviceProviders.id, id))
      .returning({ id: serviceProviders.id });
    return deleted.length > 0;
  }

  // Service Ads methods
  async getContextualAd(trigger: string): Promise<ServiceAd | undefined> {
    const [ad] = await db
      .select()
      .from(serviceAds)
      .where(and(
        eq(serviceAds.contextTrigger, trigger),
        eq(serviceAds.active, true)
      ))
      .orderBy(desc(serviceAds.priority))
      .limit(1);

    if (ad) {
      // Increment impressions
      await this.incrementAdMetrics(ad.id, 'impressions');
    }

    return ad || undefined;
  }

  async getServiceAds(providerId?: number): Promise<ServiceAd[]> {
    const baseQuery = db.select().from(serviceAds);
    const filteredQuery = typeof providerId === 'number'
      ? baseQuery.where(eq(serviceAds.providerId, providerId))
      : baseQuery;

    return await filteredQuery.orderBy(desc(serviceAds.priority), desc(serviceAds.createdAt));
  }

  async createServiceAd(ad: InsertServiceAd): Promise<ServiceAd> {
    const [newAd] = await db
      .insert(serviceAds)
      .values(ad)
      .returning();

    if (!newAd) {
      throw new Error('Failed to create service ad');
    }

    return newAd;
  }

  async updateServiceAd(id: number, updates: Partial<InsertServiceAd>): Promise<ServiceAd | undefined> {
    const [updatedAd] = await db
      .update(serviceAds)
      .set({ ...updates, updatedAt: new Date() })
      .where(eq(serviceAds.id, id))
      .returning();
    return updatedAd || undefined;
  }

  async incrementAdMetrics(adId: number, metric: 'impressions' | 'clicks'): Promise<void> {
    if (metric === 'impressions') {
      await db
        .update(serviceAds)
        .set({ impressions: sql`${serviceAds.impressions} + 1` })
        .where(eq(serviceAds.id, adId));
    } else {
      await db
        .update(serviceAds)
        .set({ clicks: sql`${serviceAds.clicks} + 1` })
        .where(eq(serviceAds.id, adId));
    }
  }

  // Service Reviews methods
  async getServiceReviews(providerId: number): Promise<ServiceReview[]> {
    return await db
      .select()
      .from(serviceReviews)
      .where(eq(serviceReviews.providerId, providerId))
      .orderBy(desc(serviceReviews.createdAt));
  }

  async createServiceReview(review: InsertServiceReview): Promise<ServiceReview> {
    const [newReview] = await db
      .insert(serviceReviews)
      .values(review)
      .returning();

    if (!newReview) {
      throw new Error('Failed to create service review');
    }

    if (typeof review.providerId === 'number') {
      await this.refreshProviderStats(review.providerId);
    }

    if (!newReview) {
      throw new Error('Failed to create service review');
    }

    return newReview;
  }

  async updateServiceReview(id: number, updates: Partial<InsertServiceReview>): Promise<ServiceReview | undefined> {
    const [updatedReview] = await db
      .update(serviceReviews)
      .set(updates)
      .where(eq(serviceReviews.id, id))
      .returning();
    if (!updatedReview) {
      return undefined;
    }

    if (updatedReview.providerId) {
      await this.refreshProviderStats(updatedReview.providerId);
    }

    return updatedReview;
  }

  private async refreshProviderStats(providerId: number): Promise<void> {
    const [stats] = await db
      .select({
        count: sql<number>`COUNT(*)`,
        avg: sql<number | null>`AVG(${serviceReviews.rating})`,
      })
      .from(serviceReviews)
      .where(eq(serviceReviews.providerId, providerId));

    const reviewCount = Number(stats?.count ?? 0);
    const average = stats?.avg == null ? null : Number(stats.avg);
    const normalizedAverage = average == null || Number.isNaN(average)
      ? 0
      : Math.round(average * 10) / 10;

    await db
      .update(serviceProviders)
      .set({
        reviewCount,
        rating: normalizedAverage,
        updatedAt: new Date(),
      })
      .where(eq(serviceProviders.id, providerId));
  }
}

export const servicesStorage = new ServicesStorage();<|MERGE_RESOLUTION|>--- conflicted
+++ resolved
@@ -141,7 +141,6 @@
       .groupBy(serviceProviders.serviceCategory);
 
     const categories = result
-<<<<<<< HEAD
       .map((row: { category: string | null }): string | null => {
         if (typeof row.category !== 'string') {
           return null;
@@ -150,11 +149,6 @@
         return trimmed.length > 0 ? trimmed : null;
       })
       .filter((category): category is string => category !== null);
-=======
-      .map((row: { category: string | null }) => row.category)
-      .map((category: string | null) => (typeof category === 'string' ? category.trim() : category))
-      .filter((category: string | null): category is string => typeof category === 'string' && category.length > 0);
->>>>>>> 7119331b
 
     return categories;
   }
