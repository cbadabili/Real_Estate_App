import {
  serviceProviders,
  serviceAds,
  serviceReviews,
  type ServiceProvider,
  type InsertServiceProvider,
  type ServiceAd,
  type InsertServiceAd,
  type ServiceReview,
  type InsertServiceReview
} from "../shared/services-schema";
import { db } from "./db";
import { eq, and, desc, asc, like, sql, gte, type SQL } from "drizzle-orm";

export interface IServicesStorage {
  // Service Provider methods
  getServiceProvider(id: number): Promise<ServiceProvider | undefined>;
  getServiceProviders(filters?: ServiceProviderFilters): Promise<ServiceProvider[]>;
  getServiceProvidersByCategory(category: string): Promise<ServiceProvider[]>;
  getServiceCategories(): Promise<string[]>;
  createServiceProvider(provider: InsertServiceProvider): Promise<ServiceProvider>;
  updateServiceProvider(id: number, updates: Partial<InsertServiceProvider>): Promise<ServiceProvider | undefined>;
  deleteServiceProvider(id: number): Promise<boolean>;

  // Service Ads methods
  getContextualAd(trigger: string): Promise<ServiceAd | undefined>;
  getServiceAds(providerId?: number): Promise<ServiceAd[]>;
  createServiceAd(ad: InsertServiceAd): Promise<ServiceAd>;
  updateServiceAd(id: number, updates: Partial<InsertServiceAd>): Promise<ServiceAd | undefined>;
  incrementAdMetrics(adId: number, metric: 'impressions' | 'clicks'): Promise<void>;

  // Service Reviews methods
  getServiceReviews(providerId: number): Promise<ServiceReview[]>;
  createServiceReview(review: InsertServiceReview): Promise<ServiceReview>;
  updateServiceReview(id: number, updates: Partial<InsertServiceReview>): Promise<ServiceReview | undefined>;
}

export interface ServiceProviderFilters {
  category?: string;
  city?: string;
  verified?: boolean;
  featured?: boolean;
  reacCertified?: boolean;
  minRating?: number;
  limit?: number;
  offset?: number;
  sortBy?: 'rating' | 'reviewCount' | 'name' | 'newest';
  sortOrder?: 'asc' | 'desc';
}

export class ServicesStorage implements IServicesStorage {
  // Service Provider methods
  async getServiceProvider(id: number): Promise<ServiceProvider | undefined> {
    const [provider] = await db
      .select()
      .from(serviceProviders)
      .where(eq(serviceProviders.id, id));
    return provider || undefined;
  }

  async getServiceProviders(filters: ServiceProviderFilters = {}): Promise<ServiceProvider[]> {
    const baseQuery = db.select().from(serviceProviders);
    const conditions: SQL<unknown>[] = [];

    if (filters.category) {
      conditions.push(eq(serviceProviders.serviceCategory, filters.category));
    }
    if (filters.city) {
      conditions.push(like(serviceProviders.city, `%${filters.city}%`));
    }
    if (filters.verified !== undefined) {
      conditions.push(eq(serviceProviders.verified, filters.verified));
    }
    if (filters.featured !== undefined) {
      conditions.push(eq(serviceProviders.featured, filters.featured));
    }
    if (filters.reacCertified !== undefined) {
      conditions.push(eq(serviceProviders.reacCertified, filters.reacCertified));
    }
    if (filters.minRating !== undefined) {
      const min = Number(filters.minRating);
      if (Number.isFinite(min)) {
        conditions.push(gte(serviceProviders.rating, min));
      }
    }

    const whereClause = conditions.length > 0 ? and(...conditions) : undefined;
    const filteredQuery = whereClause ? baseQuery.where(whereClause) : baseQuery;

    const sortDirection = filters.sortOrder === 'desc' ? desc : asc;
    const orderedQuery = (() => {
      if (!filters.sortBy) {
        return filteredQuery.orderBy(desc(serviceProviders.featured), desc(serviceProviders.rating));
      }

      switch (filters.sortBy) {
        case 'rating':
          return filteredQuery.orderBy(sortDirection(serviceProviders.rating));
        case 'reviewCount':
          return filteredQuery.orderBy(sortDirection(serviceProviders.reviewCount));
        case 'name':
          return filteredQuery.orderBy(sortDirection(serviceProviders.companyName));
        case 'newest':
          return filteredQuery.orderBy(sortDirection(serviceProviders.dateJoined));
        default:
          return filteredQuery;
      }
    })();

    const limitedQuery = (() => {
      if (filters.limit === undefined) {
        return orderedQuery;
      }
      const limit = Math.min(100, Math.max(0, Number(filters.limit)));
      return Number.isFinite(limit) ? orderedQuery.limit(limit) : orderedQuery;
    })();

    const finalQuery = (() => {
      if (filters.offset === undefined) {
        return limitedQuery;
      }
      const offset = Math.max(0, Number(filters.offset));
      return Number.isFinite(offset) ? limitedQuery.offset(offset) : limitedQuery;
    })();

    return await finalQuery;
  }

  async getServiceProvidersByCategory(category: string): Promise<ServiceProvider[]> {
    return await db
      .select()
      .from(serviceProviders)
      .where(eq(serviceProviders.serviceCategory, category))
      .orderBy(desc(serviceProviders.featured), desc(serviceProviders.rating));
  }

  async getServiceCategories(): Promise<string[]> {
    const result = await db
      .select({ category: serviceProviders.serviceCategory })
      .from(serviceProviders)
      .groupBy(serviceProviders.serviceCategory);

    const categories = result
      .map((row: { category: string | null }) => row.category)
<<<<<<< HEAD
      .map((category: string | null) => (typeof category === 'string' ? category.trim() : category))
      .filter((category: string | null): category is string => typeof category === 'string' && category.length > 0);

    return categories;
=======
      .filter((category): category is string => typeof category === 'string' && category.trim().length > 0);

    return categories.map((category) => category.trim());
>>>>>>> d2e7e12d
  }

  async createServiceProvider(provider: InsertServiceProvider): Promise<ServiceProvider> {
    const [newProvider] = await db
      .insert(serviceProviders)
      .values(provider)
      .returning();

    if (!newProvider) {
      throw new Error('Failed to create service provider');
    }

    return newProvider;
  }

  async updateServiceProvider(id: number, updates: Partial<InsertServiceProvider>): Promise<ServiceProvider | undefined> {
    const [updatedProvider] = await db
      .update(serviceProviders)
      .set({ ...updates, updatedAt: new Date() })
      .where(eq(serviceProviders.id, id))
      .returning();
    return updatedProvider || undefined;
  }

  async deleteServiceProvider(id: number): Promise<boolean> {
    const deleted = await db
      .delete(serviceProviders)
      .where(eq(serviceProviders.id, id))
      .returning({ id: serviceProviders.id });
    return deleted.length > 0;
  }

  // Service Ads methods
  async getContextualAd(trigger: string): Promise<ServiceAd | undefined> {
    const [ad] = await db
      .select()
      .from(serviceAds)
      .where(and(
        eq(serviceAds.contextTrigger, trigger),
        eq(serviceAds.active, true)
      ))
      .orderBy(desc(serviceAds.priority))
      .limit(1);

    if (ad) {
      // Increment impressions
      await this.incrementAdMetrics(ad.id, 'impressions');
    }

    return ad || undefined;
  }

  async getServiceAds(providerId?: number): Promise<ServiceAd[]> {
    const baseQuery = db.select().from(serviceAds);
    const filteredQuery = typeof providerId === 'number'
      ? baseQuery.where(eq(serviceAds.providerId, providerId))
      : baseQuery;

    return await filteredQuery.orderBy(desc(serviceAds.priority), desc(serviceAds.createdAt));
  }

  async createServiceAd(ad: InsertServiceAd): Promise<ServiceAd> {
    const [newAd] = await db
      .insert(serviceAds)
      .values(ad)
      .returning();

    if (!newAd) {
      throw new Error('Failed to create service ad');
    }

    return newAd;
  }

  async updateServiceAd(id: number, updates: Partial<InsertServiceAd>): Promise<ServiceAd | undefined> {
    const [updatedAd] = await db
      .update(serviceAds)
      .set({ ...updates, updatedAt: new Date() })
      .where(eq(serviceAds.id, id))
      .returning();
    return updatedAd || undefined;
  }

  async incrementAdMetrics(adId: number, metric: 'impressions' | 'clicks'): Promise<void> {
    if (metric === 'impressions') {
      await db
        .update(serviceAds)
        .set({ impressions: sql`${serviceAds.impressions} + 1` })
        .where(eq(serviceAds.id, adId));
    } else {
      await db
        .update(serviceAds)
        .set({ clicks: sql`${serviceAds.clicks} + 1` })
        .where(eq(serviceAds.id, adId));
    }
  }

  // Service Reviews methods
  async getServiceReviews(providerId: number): Promise<ServiceReview[]> {
    return await db
      .select()
      .from(serviceReviews)
      .where(eq(serviceReviews.providerId, providerId))
      .orderBy(desc(serviceReviews.createdAt));
  }

  async createServiceReview(review: InsertServiceReview): Promise<ServiceReview> {
    const [newReview] = await db
      .insert(serviceReviews)
      .values(review)
      .returning();

    if (!newReview) {
      throw new Error('Failed to create service review');
    }

    if (typeof review.providerId === 'number') {
      await this.refreshProviderStats(review.providerId);
    }

    if (!newReview) {
      throw new Error('Failed to create service review');
    }

    return newReview;
  }

  async updateServiceReview(id: number, updates: Partial<InsertServiceReview>): Promise<ServiceReview | undefined> {
    const [updatedReview] = await db
      .update(serviceReviews)
      .set(updates)
      .where(eq(serviceReviews.id, id))
      .returning();
    if (!updatedReview) {
      return undefined;
    }

    if (updatedReview.providerId) {
      await this.refreshProviderStats(updatedReview.providerId);
    }

    return updatedReview;
  }

  private async refreshProviderStats(providerId: number): Promise<void> {
    const [stats] = await db
      .select({
        count: sql<number>`COUNT(*)`,
        avg: sql<number | null>`AVG(${serviceReviews.rating})`,
      })
      .from(serviceReviews)
      .where(eq(serviceReviews.providerId, providerId));

    const reviewCount = Number(stats?.count ?? 0);
    const average = stats?.avg == null ? null : Number(stats.avg);
    const normalizedAverage = average == null || Number.isNaN(average)
      ? 0
      : Math.round(average * 10) / 10;

    await db
      .update(serviceProviders)
      .set({
        reviewCount,
        rating: normalizedAverage,
        updatedAt: new Date(),
      })
      .where(eq(serviceProviders.id, providerId));
  }
}

export const servicesStorage = new ServicesStorage();<|MERGE_RESOLUTION|>--- conflicted
+++ resolved
@@ -142,16 +142,10 @@
 
     const categories = result
       .map((row: { category: string | null }) => row.category)
-<<<<<<< HEAD
       .map((category: string | null) => (typeof category === 'string' ? category.trim() : category))
       .filter((category: string | null): category is string => typeof category === 'string' && category.length > 0);
 
     return categories;
-=======
-      .filter((category): category is string => typeof category === 'string' && category.trim().length > 0);
-
-    return categories.map((category) => category.trim());
->>>>>>> d2e7e12d
   }
 
   async createServiceProvider(provider: InsertServiceProvider): Promise<ServiceProvider> {
